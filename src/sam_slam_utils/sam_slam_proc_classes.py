#!/usr/bin/env python3

"""
Script for processing data from SMaRC's Stonefish simulation
"""

# %% Imports
from __future__ import annotations
import itertools
import queue
import os

# Maths
import numpy as np
import scipy
import math
import matplotlib.pyplot as plt

# Clustering
from sklearn.mixture import GaussianMixture

# Graphing graphs
import networkx as nx

# Slam
import gtsam
import gtsam.utils.plot as gtsam_plot

# ROS
import rospy
import tf
from tf.transformations import quaternion_from_euler, euler_from_quaternion
from geometry_msgs.msg import Quaternion, PoseWithCovarianceStamped
from visualization_msgs.msg import Marker, MarkerArray
from std_msgs.msg import ColorRGBA
from geometry_msgs.msg import PoseStamped
from nav_msgs.msg import Path

# SMaRC
from sss_object_detection.consts import ObjectID

# sam_slam
from sam_slam_utils.sam_slam_helpers import calc_pose_error
from sam_slam_utils.sam_slam_helpers import create_Pose2, pose2_list_to_nparray
from sam_slam_utils.sam_slam_helpers import create_Pose3, merge_into_Pose3
from sam_slam_utils.sam_slam_helpers import read_csv_to_array, write_array_to_csv


# %% Functions

def correct_dr(uncorrected_dr: gtsam.Pose2):
    """
    This is part of the gt/dr mismatch. Its appears that there is something off with converting from
    sam/base_link from to the map frame, the results are mirrored about the y-axis.
    This function will mirror the input pose about the y-axis.
    """
    # return gtsam.Pose2(x=-uncorrected_dr.x(),
    #                    y=uncorrected_dr.y(),
    #                    theta=np.pi - uncorrected_dr.theta())

    return uncorrected_dr


# %% Classes

class offline_slam_2d:
    def __init__(self, input_data=None):
        """
        Input can either be read from a file, if the path to a folder is provided as a string
        Alternatively, data can be extracted from an instance of sam_slam_listener.
        The data in sam_slam_listener is stored in lists

        Input formats
        dr_poses_graph: [[x, y, z, q_w, q_x, q_y, q_z]]
        gt_poses_graph: [[x, y, z, q_w, q_x, q_y, q_z]] {the sign of y needs to be flipped and theta adjusted by pi}
        detections_graph: [[x_map, y_map, z_map, x_rel, y_rel, z_rel, index of dr]]
        buoys:[[x, y, z]]
        """
        # Load data from a files
        if input_data is None:
            self.dr_poses_graph = read_csv_to_array('dr_poses_graph.csv')
            self.gt_poses_graph = read_csv_to_array('gt_poses_graph.csv')
            self.detections_graph = read_csv_to_array('detections_graph.csv')
            self.buoy_priors = read_csv_to_array('buoys.csv')

        elif isinstance(input_data, str):
            self.dr_poses_graph = read_csv_to_array(input_data + '/dr_poses_graph.csv')
            self.gt_poses_graph = read_csv_to_array(input_data + '/gt_poses_graph.csv')
            self.detections_graph = read_csv_to_array(input_data + '/detections_graph.csv')
            self.buoy_priors = read_csv_to_array(input_data + '/buoys.csv')

        # Extract data from an instance of sam_slam_listener
        else:
            self.dr_poses_graph = np.array(input_data.dr_poses_graph)
            self.gt_poses_graph = np.array(input_data.gt_poses_graph)
            self.detections_graph = np.array(input_data.detections_graph)
            self.buoy_priors = np.array(input_data.buoys)

        # ===== Clustering and data association =====
        self.n_buoys = len(self.buoy_priors)
        self.n_detections = self.detections_graph.shape[0]
        self.cluster_model = None
        self.cluster_mean_threshold = 2.0  # means within this threshold will cause fewer clusters to be used
        self.n_clusters = -1
        self.detection_clusterings = None
        self.buoy2cluster = None
        self.cluster2buoy = None

        # ===== Graph parameters =====
        self.graph = None
        self.x = None
        self.b = None
        self.dr_Pose2s = None
        self.gt_Pose2s = None
        self.between_Pose2s = None
        self.post_Pose2s = None
        self.post_Point2s = None
        self.bearings_ranges = []
        # TODO this will need more processing to make into da_check
        self.da_check_proto = []
        self.detect_locs = None

        # ===== Agent prior sigmas =====
        self.ang_sig_init = 5 * np.pi / 180
        self.dist_sig_init = 1
        # buoy prior sigmas
        self.buoy_dist_sig_init = 2.5
        # agent odometry sigmas
        self.ang_sig = 5 * np.pi / 180
        self.dist_sig = .25
        # detection sigmas
        self.detect_dist_sig = 1
        self.detect_ang_sig = 5 * np.pi / 180

        # ===== Optimizer and values =====
        self.optimizer = None
        self.initial_estimate = None
        self.current_estimate = None

        # ===== Visualization =====
        self.dr_color = 'r'
        self.gt_color = 'b'
        self.post_color = 'g'
        self.colors = ['orange', 'purple', 'cyan', 'brown', 'pink', 'gray', 'olive']
        self.plot_limits = [-15.0, 15.0, -2.5, 25.0]

    # ===== Visualization methods =====
    def visualize_raw(self):
        fig, ax = plt.subplots()
        ax.set_aspect('equal', 'box')
        plt.title(f'Raw data\n ground truth ({self.gt_color}) and dead reckoning ({self.dr_color})')
        plt.axis(self.plot_limits)
        plt.grid(True)

        if self.n_detections > 0:
            ax.scatter(self.detections_graph[:, 0], self.detections_graph[:, 1], color='k')

        ax.scatter(self.gt_poses_graph[:, 0], self.gt_poses_graph[:, 1], color=self.gt_color)
        # TODO this whole method needs to be moved to the analysis
        # negative sign to fix coordinate problem
        ax.scatter(-self.dr_poses_graph[:, 0], self.dr_poses_graph[:, 1], color=self.dr_color)

        plt.show()
        return

    def visualize_clustering(self):
        # ===== Plot detected clusters =====
        fig, ax = plt.subplots()
        plt.title(f'Clusters\n{self.n_clusters} Detected')
        ax.set_aspect('equal', 'box')
        plt.axis(self.plot_limits)
        plt.grid(True)

        for cluster in range(self.n_clusters):
            inds = self.detection_clusterings == cluster
            ax.scatter(self.detections_graph[inds, 0],
                       self.detections_graph[inds, 1],
                       color=self.colors[cluster % len(self.colors)])

        plt.show()

        # ===== Plot true buoy locations w/ cluster means ====
        fig, ax = plt.subplots()
        plt.title('Buoys\nTrue buoy positions and associations\ncluster means')
        ax.set_aspect('equal', 'box')
        plt.axis(self.plot_limits)
        plt.grid(True)

        for ind_buoy in range(self.buoy_priors.shape[0]):
            cluster_num = self.buoy2cluster[ind_buoy]  # landmark_associations[ind_landmark]
            if cluster_num == -1:
                current_color = 'k'
            else:
                current_color = self.colors[cluster_num % len(self.colors)]
            # not all buoys have an associated have an associated cluster
            if cluster_num >= 0:
                ax.scatter(self.cluster_model.means_[cluster_num, 0],
                           self.cluster_model.means_[cluster_num, 1],
                           color=current_color,
                           marker='+',
                           s=75)

            ax.scatter(self.buoy_priors[ind_buoy, 0],
                       self.buoy_priors[ind_buoy, 1],
                       color=current_color)

        plt.show()
        return

    def visualize_posterior(self, plot_gt=True, plot_dr=True, plot_buoy=True):
        """
        Visualize The Posterior
        """
        # Check if Optimization has occurred
        if self.current_estimate is None:
            print('Need to perform optimization before it can be printed!')
            return

        # Build array for the pose and point posteriors
        slam_out_poses = np.zeros((len(self.x), 2))
        slam_out_points = np.zeros((len(self.b), 2))
        for i in range(len(self.x)):
            # TODO there has to be a better way to do this!!
            slam_out_poses[i, 0] = self.current_estimate.atPose2(self.x[i]).x()
            slam_out_poses[i, 1] = self.current_estimate.atPose2(self.x[i]).y()

        for i in range(len(self.b)):
            slam_out_points[i, 0] = self.current_estimate.atPoint2(self.b[i])[0]
            slam_out_points[i, 1] = self.current_estimate.atPoint2(self.b[i])[1]

        # ===== Matplotlip options =====
        fig, ax = plt.subplots()
        ax.set_aspect('equal', 'box')
        plt.title(f'Posterior\nG.T.({self.gt_color}), D.R.({self.dr_color}), Posterior({self.post_color})')
        plt.axis(self.plot_limits)
        plt.grid(True)

        # ==== Plot ground truth =====
        if plot_gt:
            ax.scatter(self.gt_poses_graph[:, 0],
                       self.gt_poses_graph[:, 1],
                       color=self.gt_color)

        # ===== Plot dead reckoning =====
        # TODO this whole method needs to be moved to the analysis
        # negative sign to fix coordinate problem
        if plot_dr:
            ax.scatter(-self.dr_poses_graph[:, 0],
                       self.dr_poses_graph[:, 1],
                       color=self.dr_color)

        # ===== Plot buoys w/ cluster colors =====
        if plot_buoy:
            # Plot the true location of the buoys
            for ind_buoy in range(self.n_buoys):
                # Determine cluster color
                cluster_num = self.buoy2cluster[ind_buoy]
                if cluster_num == -1:
                    current_color = 'k'
                else:
                    current_color = self.colors[cluster_num % len(self.colors)]

                # Plot all the buoys
                ax.scatter(self.buoy_priors[ind_buoy, 0],
                           self.buoy_priors[ind_buoy, 1],
                           color=current_color)

                # Plot buoy posteriors
                ax.scatter(slam_out_points[ind_buoy, 0],
                           slam_out_points[ind_buoy, 1],
                           color=current_color,
                           marker='+',
                           s=75)

        # Plot the posterior
        ax.scatter(slam_out_poses[:, 0], slam_out_poses[:, 1], color='g')

        plt.show()

    def show_graph_2d(self, label, show_final=True):
        """

        """
        # Select which values to graph
        if show_final:
            if self.current_estimate is None:
                print('Perform optimization before it can be graphed')
                return
            values = self.current_estimate
        else:
            if self.initial_estimate is None:
                print('Initialize estimate before it can be graphed')
                return
            values = self.initial_estimate
        # Initialize network
        G = nx.Graph()
        for i in range(self.graph.size()):
            factor = self.graph.at(i)
            for key_id, key in enumerate(factor.keys()):
                # Test if key corresponds to a pose
                if key in self.x.values():
                    pos = (values.atPose2(key).x(), values.atPose2(key).y())
                    G.add_node(key, pos=pos, color='black')

                # Test if key corresponds to points
                elif key in self.b.values():
                    pos = (values.atPoint2(key)[0], values.atPoint2(key)[1])

                    # Set color according to clustering
                    if self.buoy2cluster is None:
                        node_color = 'black'
                    else:
                        # Find the buoy index -> cluster index -> cluster color
                        buoy_id = list(self.b.values()).index(key)
                        cluster_id = self.buoy2cluster[buoy_id]
                        # A negative cluster id indicates that the buoy was not assigned a cluster
                        if cluster_id < 0:
                            node_color = 'black'
                        else:
                            node_color = self.colors[cluster_id % len(self.colors)]
                    G.add_node(key, pos=pos, color=node_color)
                else:
                    print('There was a problem with a factor not corresponding to an available key')

                # Add edges that represent binary factor: Odometry or detection
                for key_2_id, key_2 in enumerate(factor.keys()):
                    if key != key_2 and key_id < key_2_id:
                        # detections will have key corresponding to a landmark
                        if key in self.b.values() or key_2 in self.b.values():
                            G.add_edge(key, key_2, color='red')
                        else:
                            G.add_edge(key, key_2, color='blue')

        # ===== Plot the graph using matplotlib =====
        # Matplotlib options
        fig, ax = plt.subplots()
        plt.title(f'Factor Graph\n{label}')
        ax.set_aspect('equal', 'box')
        plt.axis(self.plot_limits)
        plt.grid(True)
        plt.xticks(np.arange(self.plot_limits[0], self.plot_limits[1] + 1, 2.5))

        # Networkx Options
        pos = nx.get_node_attributes(G, 'pos')
        e_colors = nx.get_edge_attributes(G, 'color').values()
        n_colors = nx.get_node_attributes(G, 'color').values()
        options = {'node_size': 25, 'width': 3, 'with_labels': False}

        # Plot
        nx.draw_networkx(G, pos, edge_color=e_colors, node_color=n_colors, **options)
        np.arange(self.plot_limits[0], self.plot_limits[1] + 1, 2.5)
        plt.show()

    def show_error(self):
        # Convert the lists of Pose2s to np arrays
        dr_array = pose2_list_to_nparray(self.dr_Pose2s)
        gt_array = pose2_list_to_nparray(self.gt_Pose2s)
        post_array = pose2_list_to_nparray(self.post_Pose2s)

        # TODO figure out ground truth coordinate stuff
        # This is to correct problems with the way the gt pose is converted to the map frame...
        gt_array[:, 2] = np.pi - gt_array[:, 2]

        # Find the errors between gt<->dr and gt<->post
        dr_error = calc_pose_error(dr_array, gt_array)
        post_error = calc_pose_error(post_array, gt_array)

        # Calculate MSE
        dr_mse_error = np.square(dr_error).mean(0)
        post_mse_error = np.square(post_error).mean(0)

        # ===== Plot =====
        fig, (ax_x, ax_y, ax_t) = plt.subplots(1, 3)
        # X error
        ax_x.plot(dr_error[:, 0], self.dr_color)
        ax_x.plot(post_error[:, 0], self.post_color)
        ax_x.title.set_text(f'X Error\nD.R. MSE: {dr_mse_error[0]:.4f}\n Posterior MSE: {post_mse_error[0]:.4f}')
        # Y error
        ax_y.plot(dr_error[:, 1], self.dr_color)
        ax_y.plot(post_error[:, 1], self.post_color)
        ax_y.title.set_text(f'Y Error\nD.R. MSE: {dr_mse_error[1]:.4f}\n Posterior MSE: {post_mse_error[1]:.4f}')
        # Theta error
        ax_t.plot(dr_error[:, 2], self.dr_color)
        ax_t.plot(post_error[:, 2], self.post_color)
        ax_t.title.set_text(f'Theta Error\nD.R. MSE: {dr_mse_error[2]:.4f}\n Posterior MSE: {post_mse_error[2]:.4f}')

        plt.show()

    # ===== Clustering and data association methods =====
    def fit_cluster_model(self):
        # Check for empty detections_graph
        if self.n_detections < 1:
            print("No detections were detected, improve detector")
            return

        if self.cluster_model is not None:
            # TODO changed to make it work with corrected dr poses
            self.detection_clusterings = self.cluster_model.fit_predict(self.detect_locs[:, 0:2])

        else:
            print('Need to initialize cluster_model first')

    def cluster_data(self):
        # =============================================================================
        # Multiple methods are available maybe some combination could be used
        # 1. GMM (clustering) - offline
        # 2. Max likelihood - online/offline
        # =============================================================================

        # Init the model
        self.n_clusters = self.n_buoys
        self.cluster_model = GaussianMixture(n_components=self.n_clusters)
        # fit and predict w.r.t. the detection data
        self.fit_cluster_model()

        # check for missed buoys, if detected redo the
        # TODO this can remove to many clusters
        indices = list(range(self.n_clusters))
        for pair in itertools.combinations(indices, 2):
            mean_a = self.cluster_model.means_[pair[0]]
            mean_b = self.cluster_model.means_[pair[1]]

            dist = ((mean_a[0] - mean_b[0]) ** 2 + (mean_a[1] - mean_b[1]) ** 2)
            if dist < self.cluster_mean_threshold ** 2:
                if self.n_clusters > 1:
                    self.n_clusters -= 1

        if self.n_clusters != self.n_buoys:
            self.cluster_model = GaussianMixture(n_components=self.n_clusters)
            self.fit_cluster_model()

    def cluster_to_landmark(self):
        # Use least squares to find the best mapping of clusters onto landmarks
        # All permutation of buoy_ids and cluster_ids are tested
        # for len(buoy_ids) >= len(cluster_ids)
        buoy_ids = list(range(self.n_buoys))
        cluster_ids = list(range(self.n_clusters))
        permutations = [list(zip(x, cluster_ids)) for x in itertools.permutations(buoy_ids, len(cluster_ids))]

        #
        best_perm_score = np.inf
        best_perm_ind = -1

        for perm_ind, perm in enumerate(permutations):
            perm_score = 0
            for buoy_id, cluster_id in perm:
                perm_score += (self.buoy_priors[buoy_id, 0] - self.cluster_model.means_[cluster_id, 0]) ** 2
                perm_score += (self.buoy_priors[buoy_id, 1] - self.cluster_model.means_[cluster_id, 1]) ** 2

            if perm_score < best_perm_score:
                best_perm_score = perm_score
                best_perm_ind = perm_ind

        # Populate mappings between landmark ids and category ids
        self.buoy2cluster = -1 * np.ones(self.n_buoys, dtype=np.int8)
        self.cluster2buoy = -1 * np.ones(self.n_buoys, dtype=np.int8)

        for buoy_id, cluster_id in permutations[best_perm_ind]:
            self.buoy2cluster[buoy_id] = cluster_id
            self.cluster2buoy[cluster_id] = buoy_id

    # ===== GTSAM data processing =====
    def convert_poses_to_Pose2(self):
        """
        Poses is self.
        [x,y,z,q_w,q_x,q_,y,q_z]
        """
        self.dr_Pose2s = []
        self.gt_Pose2s = []
        self.between_Pose2s = []

        # ===== DR =====
        for dr_pose in self.dr_poses_graph:
            self.dr_Pose2s.append(correct_dr(create_Pose2(dr_pose)))

        # ===== GT =====
        for gt_pose in self.gt_poses_graph:
            self.gt_Pose2s.append(create_Pose2(gt_pose))

        # ===== DR between =====
        for i in range(1, len(self.dr_Pose2s)):
            between_odometry = self.dr_Pose2s[i - 1].between(self.dr_Pose2s[i])
            self.between_Pose2s.append(between_odometry)

    def Bearing_range_from_detection_2d(self):
        self.detect_locs = np.zeros((self.n_detections, 5))
        for i_d, detection in enumerate(self.detections_graph):
            dr_id = int(detection[-1])
            detection_pose = self.dr_Pose2s[dr_id]
            true_pose = self.gt_Pose2s[dr_id]
            # This Method uses the map coordinates to calc bearing and range
            est_detect_loc = detection_pose.transformFrom(np.array(detection[3:5], dtype=np.float64))
            true_detect_loc = true_pose.transformFrom(np.array(detection[3:5], dtype=np.float64))

            measurement = gtsam.BearingRange2D.Measure(pose=detection_pose, point=est_detect_loc)
            # measurement = gtsam.BearingRange2D.Measure(pose=detection_pose, point=detection[0:2])
            # This method uses the relative position of the detection, as it is registered in sam/base_link
            # pose_null = self.create_Pose2([0, 0, 0, 1, 0, 0, 0])
            # measurement = gtsam.BearingRange3D.Measure(pose_null, detection[3:5])
            self.bearings_ranges.append(measurement)

            # ===== Debugging =====
            # self.da_check_proto[dr_id] = np.hstack((est_detect_loc, true_detect_loc))
            self.da_check_proto.append(np.hstack((est_detect_loc, true_detect_loc)))
            self.detect_locs[i_d, :] = [est_detect_loc[0], est_detect_loc[1],
                                        true_detect_loc[0], true_detect_loc[1],
                                        dr_id]

    def construct_graph_2d(self):
        """
        Graph made up of gtsam.Pose2 and gtsam.Point2
        """
        self.graph = gtsam.NonlinearFactorGraph()

        # labels
        self.b = {k: gtsam.symbol('b', k) for k in range(self.n_buoys)}
        self.x = {k: gtsam.symbol('x', k) for k in range(len(self.dr_poses_graph))}

        # ===== Prior factors =====
        # Agent pose
        prior_model = gtsam.noiseModel.Diagonal.Sigmas(np.array([self.dist_sig_init,
                                                                 self.dist_sig_init,
                                                                 self.ang_sig_init]))

        self.graph.add(gtsam.PriorFactorPose2(self.x[0], self.dr_Pose2s[0], prior_model))

        # Buoys
        prior_model_lm = gtsam.noiseModel.Diagonal.Sigmas((self.buoy_dist_sig_init, self.buoy_dist_sig_init))

        for id_buoy in range(self.n_buoys):
            self.graph.add(gtsam.PriorFactorPoint2(self.b[id_buoy],
                                                   np.array((self.buoy_priors[id_buoy, 0],
                                                             self.buoy_priors[id_buoy, 1]),
                                                            dtype=np.float64),
                                                   prior_model_lm))

        # ===== Odometry Factors =====
        odometry_model = gtsam.noiseModel.Diagonal.Sigmas((self.dist_sig, self.dist_sig, self.ang_sig))

        for pose_id in range(len(self.dr_Pose2s) - 1):
            between_Pose2 = self.dr_Pose2s[pose_id].between(self.dr_Pose2s[pose_id + 1])
            self.graph.add(
                gtsam.BetweenFactorPose2(self.x[pose_id], self.x[pose_id + 1], between_Pose2, odometry_model))

        # ===== Detection Factors =====
        detection_model = gtsam.noiseModel.Diagonal.Sigmas(np.array([self.detect_dist_sig, self.detect_ang_sig]))

        if self.n_detections > 0:
            for det_id, detection in enumerate(self.detections_graph):
                dr_id = detection[-1]
                buoy_id = self.cluster2buoy[self.detection_clusterings[det_id]]
                # check for a association problem
                if buoy_id < 0:
                    continue
                self.graph.add(gtsam.BearingRangeFactor2D(self.x[dr_id],
                                                          self.b[buoy_id],
                                                          self.bearings_ranges[det_id].bearing(),
                                                          self.bearings_ranges[det_id].range(),
                                                          detection_model))

        # Create the initial estimate, using measured poses
        self.initial_estimate = gtsam.Values()
        for pose_id, dr_Pose2 in enumerate(self.dr_Pose2s):
            self.initial_estimate.insert(self.x[pose_id], dr_Pose2)

        for buoy_id in range(self.n_buoys):
            self.initial_estimate.insert(self.b[buoy_id],
                                         np.array((self.buoy_priors[buoy_id, 0], self.buoy_priors[buoy_id, 1]),
                                                  dtype=np.float64))

    def optimize_graph(self):
        if self.graph.size() == 0:
            print('Need to build the graph before is can be optimized!')
            return
        self.optimizer = gtsam.LevenbergMarquardtOptimizer(self.graph, self.initial_estimate)
        self.current_estimate = self.optimizer.optimize()

        # Save the posterior results
        self.post_Pose2s = []
        self.post_Point2s = []

        for i in range(len(self.x)):
            self.post_Pose2s.append(self.current_estimate.atPose2(self.x[i]))

        for i in range(len(self.b)):
            self.post_Point2s.append(self.current_estimate.atPoint2(self.b[i]))

    # ===== Higher level methods =====
    def perform_offline_slam(self):
        self.convert_poses_to_Pose2()
        self.Bearing_range_from_detection_2d()
        self.cluster_data()
        self.cluster_to_landmark()
        self.construct_graph_2d()
        self.optimize_graph()

    def output_results(self, verbose_level=1):
        """

        """
        if verbose_level >= 1:
            self.visualize_clustering()
            self.visualize_raw()
            self.visualize_posterior()
        if verbose_level >= 2:
            self.show_graph_2d('Initial', False)
            self.show_graph_2d('Final', True)
        if verbose_level >= 3:
            self.show_error()


class online_slam_2d:
    """
    The fruit of my labor.

    This class is responsible for maintaining the pose estimates of sam and the algae farm buoys.
    Raw detections are sent to an instance of online_slam_2d by an instance of sam_slam_listener.
    The listener class is responsible for interfacing with the buoy and rope detectors.
    Data association is handled within this class.

    This class is also able to publish visualization for RViz.

    === Initialization ===

    === Updates ===
    - add_first_pose():
    - online_update(): This method is called by the sam_slam_listener. This method does not use a buffer and should not
                       be used currently. See below for perfered update method, online_update_queued()
    - online_update_queued(): This method is called by the sam_slam_listener. This method can use either the built-in
                              methods for data association or use manually provided associations. This is controlled by
                              what arguments are passed to the update from the sam_slam_listener. This method uses a
                              buffer so updates are not lost during the graph update.

                              NOTE: The graph is updated needlessly during purely DR updates

    === Data association ===

    === Visualizations ===

    === Helpers ===

    """

    def __init__(self, path_name=None, ropes_by_buoy_ind=None):
        # ===== File path for data logging =====
        self.file_path = path_name
        if self.file_path is None or not isinstance(path_name, str):
            self.file_path = ''
        else:
            self.file_path = path_name + '/'

        # ===== Graph parameters =====
        self.graph = gtsam.NonlinearFactorGraph()
        self.parameters = gtsam.ISAM2Params()
        # self.parameters.setRelinearizeThreshold(0.1)
        # self.parameters.setRelinearizeSkip(1)
        self.isam = gtsam.ISAM2(self.parameters)

        self.current_x_ind = -1
        self.current_r_ind = -1
        self.x = None  # Poses
        self.b = None  # Buoys
        self.r = None  # Ropes
        self.r_associations = None  # Rope associations, used to update inferred priors of rope detections
        # While the inferred priors are updated the associations are not
        self.l = None  # Lines

        self.buffer = queue.Queue()

        # === dr ===
        self.dr_Pose2s = None
        self.dr_Pose3s = None
        self.dr_pose_raw = None
        self.dr_pose_rpd = None  # roll pitch depth
        self.between_Pose2s = None

        # === gt ===
        self.gt_Pose2s = None
        self.gt_Pose3s = None
        self.gt_pose_raw = None

        # === Estimated ===
        self.post_Pose2s = None
        self.post_Point2s = None
        self.online_Pose2s = None  # Save the current estimate, for comparison to final estimate

        # === Sensors and detections
        self.bearings_ranges = []  # Not used for online
        self.sensor_string_at_key = {}  # camera and sss data is associated with graph nodes here

        # === DA parameters ===
        # TODO improve data association threshold
        self.manual_associations = rospy.get_param("manual_associations", False)
        # currently only applied to buoys
        self.da_distance_threshold = rospy.get_param('da_distance_threshold', -1.0)
        self.da_m_distance_threshold = rospy.get_param('da_m_distance_threshold', -1.0)

        if self.da_m_distance_threshold > 0:
            self.da_distance_threshold = -1

        # === Rope detection parameters ===
        self.individual_rope_detections = rospy.get_param("individual_rope_detections", True)
        self.use_rope_detections = rospy.get_param("use_rope_detections", True)
        self.rope_batch_size = rospy.get_param("rope_batch_size", 0)
        self.rope_batch_current_size = 0
        self.rope_batch_factors = []
        self.rope_batch_priors = []
        self.rope_batch_initial_estimates = []
        # This method will override the behaviour set by self.rope_batch_size
        self.rope_batch_by_line = rospy.get_param("rope_batch_by_line", False)
        self.rope_last_line = None
        self.rope_last_time = None
        self.rope_last_line_timeout = rospy.get_param("rope_batch_by_line_timeout", 100)

        # === Prior parameters ===
        # Currently this only applies to the rope priors
        self.update_priors = rospy.get_param("update_priors", False)

        # ===== Sigmas =====
        # Agent prior sigmas
        self.prior_ang_sig = rospy.get_param('prior_ang_sig_deg', 1.0) * np.pi / 180
        self.prior_dist_sig = rospy.get_param('prior_dist_sig', 1.0)

        # buoy prior sigmas
        self.buoy_dist_sig_init = rospy.get_param('buoy_dist_sig', 1.0)

        # rope prior sigmas
        # Used in the naive
        self.rope_dist_sig_init = rospy.get_param('rope_dist_sig', 15.0)
        # Used for less naive rope priors
        self.rope_along_sig_init = rospy.get_param('rope_along_sig', 15.0)
        self.rope_cross_sig_init = rospy.get_param('rope_cross_sig', 2.0)

        # agent odometry sigmas
        self.odo_ang_sig = rospy.get_param('odo_ang_sig_deg', 0.1) * np.pi / 180
        self.odo_dist_sig = rospy.get_param('dist_sig', 0.1)

        # detection sigmas
        # When individual detections are used buoys and ropes should have the same noise model
        # buoy
        self.buoy_detect_ang_sig = rospy.get_param('buoy_detect_ang_sig_deg', 1.0) * np.pi / 180
        self.buoy_detect_dist_sig = rospy.get_param('buoy_detect_dist_sig', .1)

        # ropes
        if self.individual_rope_detections:
            self.detect_ang_sig = self.buoy_detect_ang_sig
            self.detect_dist_sig = self.buoy_detect_dist_sig
        else:
            self.detect_ang_sig = rospy.get_param('detect_ang_sig_deg', 1.0) * np.pi / 180
            self.detect_dist_sig = rospy.get_param('detect_dist_sig', .1)

        # ===== Noise models =====
        self.prior_model = gtsam.noiseModel.Diagonal.Sigmas(np.array([self.prior_dist_sig,
                                                                      self.prior_dist_sig,
                                                                      self.prior_ang_sig]))

        self.prior_model_lm = gtsam.noiseModel.Diagonal.Sigmas((self.buoy_dist_sig_init,
                                                                self.buoy_dist_sig_init))

        self.prior_model_rope = gtsam.noiseModel.Diagonal.Sigmas((self.rope_dist_sig_init,
                                                                  self.rope_dist_sig_init))

        self.odometry_model = gtsam.noiseModel.Diagonal.Sigmas((self.odo_dist_sig,
                                                                self.odo_dist_sig,
                                                                self.odo_ang_sig))

        self.buoy_detection_model = gtsam.noiseModel.Diagonal.Sigmas(np.array([self.buoy_detect_dist_sig,
                                                                               self.buoy_detect_ang_sig]))

        # This should be renamed rope_detection_model
        self.detection_model = gtsam.noiseModel.Diagonal.Sigmas(np.array([self.detect_dist_sig,
                                                                          self.detect_ang_sig]))

        # Noise models of rope detections constructed during rope_setup()

        # ===== buoy prior map =====
        self.n_buoys = None
        self.buoy_priors = None
        self.buoy_average = None

        # ===== rope prior map =====
        self.n_ropes = None
        self.rope_priors = None
        self.rope_centers = None
        self.rope_noise_models = None
        # TODO: find better way of getting rope layout into online slam
        # currently ropes an buoys are sent as rviz markers
        self.rope_buoy_ind = ropes_by_buoy_ind

        # ===== Optimizer and values =====
        # self.optimizer = None
        self.initial_estimate = gtsam.Values()
        self.current_estimate = None
        self.slam_result = None
        self.current_marginals = None

        # ===== Graph states =====
        self.buoy_map_present = False
        self.rope_map_present = False
        self.initial_pose_set = False
        self.busy = False
        self.busy_queue = False

        # ===== DA and outlier info =====
        self.buoy_detection_info = []

        # ===== Performance info =====
        self.performance_metrics = []

        # ===== Debugging =====
        self.da_check = {}
        self.est_detect_loc = None
        self.true_detect_loc = None

        # ===== Rviz publishers =====
        # Buoy detections and associations
        self.est_detect_loc_pub = rospy.Publisher('/sam_slam/est_detection_positions', Marker, queue_size=10)
        self.da_pub = rospy.Publisher('/sam_slam/da_positions', Marker, queue_size=10)
        self.marker_scale = 1.0
        # Current estimated pose
        self.est_pos_pub = rospy.Publisher('/sam_slam/est_positions', Marker, queue_size=10)
        self.est_marker_x, self.est_marker_y, self.est_marker_z = 3, .5, .5
        # Complete estimated trajectory
        self.est_path_pub = rospy.Publisher('/sam_slam/est_path', Path, queue_size=10)
        # Rope detections
        self.est_rope_pub = rospy.Publisher('/sam_slam/est_rope', MarkerArray, queue_size=10)
        self.rope_marker_scale = 0.5
        self.rope_marker_color = ColorRGBA(r=0.5, g=0.5, b=0.5, a=0.75)
        # Buoy detections
        self.est_buoy_pub = rospy.Publisher('/sam_slam/est_buoys', MarkerArray, queue_size=10)
        self.buoy_marker_scale = 1.25
        self.buoy_marker_color = ColorRGBA(r=1.0, g=1.0, b=1.0, a=1.0)
        self.buoy_valid_color = ColorRGBA(r=1.0, g=0.0, b=1.0, a=1.0)  # color used for valid buoy detections
        self.buoy_invalid_color = ColorRGBA(r=1.0, g=0.0, b=0.0, a=1.0)  # color used for invalid buoy detections
        # Line landmarks
        # Not actually a line, just a point landmark that is being treated as a line
        self.est_line_pub = rospy.Publisher('/sam_slam/est_line', MarkerArray, queue_size=10)
        self.est_line_pub_verbose = rospy.Publisher('/sam_slam/est_line_verbose',
                                                    PoseWithCovarianceStamped,
                                                    queue_size=1)
        self.line_marker_scale = 1.0
        self.line_marker_color = ColorRGBA(r=0.0, g=0.0, b=1.0, a=1.0)

        # ===== Verboseness parameters =====
        self.verbose_graph_update = rospy.get_param('verbose_graph_update', False)
        self.verbose_graph_rope_detections = rospy.get_param('verbose_graph_rope_detections', False)
        self.verbose_graph_rope_batching = rospy.get_param('verbose_graph_rope_batching', False)
        self.verbose_graph_buoy_detections = rospy.get_param('verbose_graph_buoy_detections', False)
        self.verbose_graph_rope_associations = rospy.get_param('verbose_graph_rope_associations',
                                                               False)
        self.verbose_graph_buoy_associations = rospy.get_param('verbose_graph_buoy_associations',
                                                               False)

        print('Graph Class Initialized')

    def buoy_setup(self, buoys):
        '''
        Initializes the buoy landmarks in the factor graph, currently the only way to add landmarks.

        :param buoys: list of buoy coords in the map frame
        :return:
        '''
        print("Buoys being added to online graph")
        if len(buoys) == 0:
            print("Invalid buoy object used!")
            return -1

        self.buoy_priors = np.array(buoys, dtype=np.float64)
        self.n_buoys = len(self.buoy_priors)

        # labels
        self.b = {k: gtsam.symbol('b', k) for k in range(self.n_buoys)}

        # ===== Add buoy priors and initial estimates =====
        for id_buoy in range(self.n_buoys):
            prior = np.array((self.buoy_priors[id_buoy, 0], self.buoy_priors[id_buoy, 1]), dtype=np.float64)

            # Prior
            self.graph.addPriorPoint2(self.b[id_buoy], prior, self.prior_model_lm)

            # Initial estimate
            self.initial_estimate.insert(self.b[id_buoy], prior)

        self.buoy_map_present = True

        # Calculate average buoy position - rough prior for ropes
        self.buoy_average = np.sum(self.buoy_priors, axis=0) / self.n_buoys
        print("Buoy setup: Complete")
        return

    def rope_setup(self, ropes):
        """
        Calculate relevant stuff for adding rope priors to the detections

        Assumptions:
        - nominally horizontal rows, more checks need to handle vertical. This will effect the cross and along variances
        - along variance is not currently scaled to the length of the rope
            This is done in testing_covar.py
        :param ropes:
        :return:
        """
        # check that buoys have been setup
        # if self.b is None:
        #     return

        # These are the spatial coords of the rope ends
        self.rope_priors = ropes

        # In general, we want to work with the ropes wrt to the b indices that make up the ropes
        # TODO bring into agreement with the update
        n_ropes_spatial = len(ropes)
        n_ropes_inds = len(self.rope_buoy_ind)

        if n_ropes_inds != n_ropes_spatial:
            raise Exception("Rope layout mismatch: check node node script and rope marker publisher script")

        self.n_ropes = n_ropes_inds

        # Initialize the rope means and covariances
        self.rope_centers = {}
        self.rope_noise_models = {}
        for rope_ind, rope in enumerate(self.rope_priors):
            start_x, start_y = rope[0][0], rope[0][1]
            end_x, end_y = rope[1][0], rope[1][1]

            self.rope_centers[rope_ind] = online_slam_2d.calculate_center(start_x, start_y, end_x, end_y)

            # This is the 'basic' covariance, it needs to be rotated to align with the rope
            cov_matrix = np.array([[self.rope_along_sig_init ** 2, 0.0],
                                   [0.0, self.rope_cross_sig_init ** 2]])

            # Rotate the cov_matrix to align with the rope
            rope_angle = online_slam_2d.calculate_angle(start_x, start_y, end_x, end_y)
            rotation_matrix = np.array([[np.cos(rope_angle), -np.sin(rope_angle)],
                                        [np.sin(rope_angle), np.cos(rope_angle)]])
            rot_cov_matrix = rotation_matrix @ cov_matrix @ rotation_matrix.transpose()

            self.rope_noise_models[rope_ind] = gtsam.noiseModel.Gaussian.Covariance(rot_cov_matrix)

        # labels
        self.l = {k: gtsam.symbol('l', k) for k in range(self.n_ropes)}

        # ===== Add buoy priors and initial estimates =====
        # I'm sorry for the naming convention
        # self.r are rope detections
        # self.l are the 'line' objects
        for id_rope in range(self.n_ropes):
            # Prior
            prior = np.array((self.rope_centers[id_rope][0], self.rope_centers[id_rope][1]), dtype=np.float64)

            # Add prior factor
            self.graph.addPriorPoint2(self.l[id_rope], prior, self.rope_noise_models[rope_ind])

            # Initial estimate
            self.initial_estimate.insert(self.l[id_rope], prior)

        # Indicate that the rope setup is complete
        self.rope_map_present = True
        print("Rope setup: Complete")
        return

    def rope_update(self, debug=False):
        """
        Calculate relevant stuff for updating inferred rope priors to the detections

        Assumptions:
        - nominally horizontal rows, more checks need to handle vertical. This will effect the cross and along variances
        - along variance is not currently scaled to the length of the rope
            This is done in testing_covar.py

        :return:
        """
        # TODO rope_setup() and rope_update() should both use the index of buoys to define ropes

        if self.rope_centers is None or self.rope_noise_models is None:
            return

        self.rope_centers = {}
        self.rope_noise_models = {}
        for rope_ind, rope in enumerate(self.rope_buoy_ind):
            start_buoy_ind = rope[0]
            end_buoy_ind = rope[1]

            start_x, start_y = self.current_estimate.atPoint2(self.b[start_buoy_ind])
            end_x, end_y = self.current_estimate.atPoint2(self.b[end_buoy_ind])

            if debug:
                original = self.rope_priors[rope_ind]
                print(f"old rope {rope_ind}: "
                      f"({original[0][0]:.2f}, {original[0][1]:.2f}) ({original[1][0]:.2f}, {original[1][1]:.2f})")
                print(f"New rope {rope_ind}: ({start_x:.2f},{start_y:.2f}) ({end_x:.2f},{end_y:.2f})")

            self.rope_centers[rope_ind] = online_slam_2d.calculate_center(start_x, start_y, end_x, end_y)

            # This is the 'basic' covariance, it needs to be rotated to align with the rope
            cov_matrix = np.array([[self.rope_along_sig_init ** 2, 0.0],
                                   [0.0, self.rope_cross_sig_init ** 2]])

            # Rotate the cov_matrix to align with the rope
            rope_angle = online_slam_2d.calculate_angle(start_x, start_y, end_x, end_y)
            rotation_matrix = np.array([[np.cos(rope_angle), -np.sin(rope_angle)],
                                        [np.sin(rope_angle), np.cos(rope_angle)]])
            rot_cov_matrix = rotation_matrix @ cov_matrix @ rotation_matrix.transpose()

            self.rope_noise_models[rope_ind] = gtsam.noiseModel.Gaussian.Covariance(rot_cov_matrix)

    def add_first_pose(self, dr_pose, gt_pose, id_string=None):
        """
        Pose format [x, y, z, q_w, q_x, q_y, q_z]
        """
        # Wait to start building graph until the prior is received
        # if not self.buoy_map_present:
        #     print("Waiting for buoy prior map")
        #     return -1

        if self.current_x_ind != -1:
            print("add_first_pose() called with a graph that already has a pose added")
            return -1

        # === Record relevant poses ===
        """
        Both dr and gt are saved as Pose2, Pose3 and the raw list sent to the slam processing
        dr_pose format: [x, y, z, q_w, q_x, q_y, q_z, roll, pitch, depth]
        gt_pose format: [x, y, z, q_w, q_x, q_y, q_z, time]
        """
        # dr
        self.dr_Pose2s = [correct_dr(create_Pose2(dr_pose[:7]))]
        # TODO Pose3 also need to be corrected in the same way Pose2 is corrected
        self.dr_Pose3s = [create_Pose3(dr_pose)]
        self.dr_pose_raw = [dr_pose]
        if len(dr_pose) == 10:
            self.dr_pose_rpd = [dr_pose[7:10]]
        self.between_Pose2s = []

        # gt
        self.gt_Pose2s = [create_Pose2(gt_pose)]
        self.gt_Pose3s = [create_Pose3(gt_pose)]
        self.gt_pose_raw = [gt_pose]

        # Add label
        self.current_x_ind += 1
        self.x = {self.current_x_ind: gtsam.symbol('x', self.current_x_ind)}
        self.r = {}
        self.r_associations = {}

        # Add type or sensor identifier
        # This used to associate nodes of the graph with sensor reading, processed offline
        if id_string is None:
            self.sensor_string_at_key[self.current_x_ind] = 'odometry'
        else:
            self.sensor_string_at_key[self.current_x_ind] = id_string

        # Add prior factor
        self.graph.add(gtsam.PriorFactorPose2(self.x[0], self.dr_Pose2s[0], self.prior_model))

        # ===== Add initial estimate =====
        self.initial_estimate.insert(self.x[0], self.dr_Pose2s[0])
        self.current_estimate = self.initial_estimate

        # === Save initial pose2 ===
        # Online estimate is saved for later analysis
        self.online_Pose2s = [self.current_estimate.atPose2(self.x[self.current_x_ind])]

        self.initial_pose_set = True
        print("Done with first pose - x0")
        if self.x is None:
            print("problem")
        return

    def online_update(self, dr_pose, gt_pose, relative_detection=None, id_string=None, da_id=None):
        """
        OLD, DO NOT USE!!!

        Pose format [x, y, z, q_w, q_x, q_y, q_z]
        """
        if not self.initial_pose_set:
            print("Attempting to update before initial pose")
            self.add_first_pose(dr_pose=dr_pose, gt_pose=gt_pose, id_string=id_string)
            return

        # Attempt at preventing saturation
        self.busy = True

        # === Record relevant poses ===
        # dr
        self.dr_Pose2s.append(correct_dr(create_Pose2(dr_pose[:7])))
        self.dr_Pose3s.append(create_Pose3(dr_pose))
        self.dr_pose_raw.append(dr_pose)
        if self.dr_pose_rpd is not None and len(dr_pose) == 10:
            self.dr_pose_rpd.append(dr_pose[7:10])

        # gt
        self.gt_Pose2s.append(create_Pose2(gt_pose))
        self.gt_Pose3s.append(create_Pose3(gt_pose))
        self.gt_pose_raw.append(gt_pose)

        # Find the relative odometry between dr_poses
        between_odometry = self.dr_Pose2s[-2].between(self.dr_Pose2s[-1])
        self.between_Pose2s.append(between_odometry)

        # Add label
        self.current_x_ind += 1
        self.x[self.current_x_ind] = gtsam.symbol('x', self.current_x_ind)

        # Add type or sensor identifier
        # This used to associate nodes of the graph with sensor reading, processed offline
        if relative_detection is None and id_string is None:
            self.sensor_string_at_key[self.current_x_ind] = 'odometry'
        elif relative_detection is not None and id_string is None:
            self.sensor_string_at_key[self.current_x_ind] = 'detection'
        else:
            self.sensor_string_at_key[self.current_x_ind] = id_string

        # ===== Add the between factor =====
        self.graph.add(gtsam.BetweenFactorPose2(self.x[self.current_x_ind - 1],
                                                self.x[self.current_x_ind],
                                                between_odometry,
                                                self.odometry_model))

        # Compute initialization value from the current estimate and odometry
        computed_est = self.current_estimate.atPose2(self.x[self.current_x_ind - 1]).compose(between_odometry)

        # Update initial estimate
        self.initial_estimate.insert(self.x[self.current_x_ind], computed_est)

        # ===== Process detection =====
        # === Buoy ===
        # TODO this might need to be more robust, not assume detections will lead to graph update
        if relative_detection is not None and da_id != -ObjectID.ROPE.value:
            # Calculate the map location of the detection given relative measurements and current estimate
            self.est_detect_loc = computed_est.transformFrom(np.array(relative_detection, dtype=np.float64))
            detect_bearing = computed_est.bearing(self.est_detect_loc)
            detect_range = computed_est.range(self.est_detect_loc)

            if self.manual_associations and da_id != -ObjectID.BUOY.value:
                buoy_association_id = da_id
            else:
                buoy_association_id, buoy_association_dist = self.associate_detection(self.est_detect_loc)

                # ===== DA debugging =====
                # Apply relative detection to gt to find the true DA
                self.true_detect_loc = self.gt_Pose2s[-1].transformFrom(np.array(relative_detection, dtype=np.float64))
                true_association_id, true_association_dist = self.associate_detection(self.true_detect_loc)

                if buoy_association_id == true_association_id:
                    self.da_check[self.current_x_ind] = [True,
                                                         buoy_association_id, true_association_id,
                                                         buoy_association_dist, true_association_dist]
                else:
                    self.da_check[self.current_x_ind] = [False,
                                                         buoy_association_id, true_association_id,
                                                         buoy_association_dist, true_association_dist]

            if self.verbose_graph_buoy_detections and relative_detection is not None:
                print(
                    f'Buoy detection - range: {detect_range:.2f}  bearing: {detect_bearing.theta():.2f}  DA: {buoy_association_id}')

            # ===== Add detection to graph =====
            self.graph.add(gtsam.BearingRangeFactor2D(self.x[self.current_x_ind],
                                                      self.b[buoy_association_id],
                                                      detect_bearing,
                                                      detect_range,
                                                      self.buoy_detection_model))

        # === Rope ===
        if relative_detection is not None and da_id == -ObjectID.ROPE.value:
            # Calculate the map location of the detection given relative measurements and current estimate
            self.est_detect_loc = computed_est.transformFrom(np.array(relative_detection, dtype=np.float64))
            detect_bearing = computed_est.bearing(self.est_detect_loc)
            detect_range = computed_est.range(self.est_detect_loc)

            if self.verbose_graph_rope_detections:
                print(f'Rope detection - range: {detect_range:.2f}  bearing: {detect_bearing.theta():.2f}')

            # ===== Add detection to graph =====
            # Add the rope landmark
            self.current_r_ind += 1
            self.r[self.current_r_ind] = gtsam.symbol('r', self.current_r_ind)

            # Add new landmarks prior and noise
            rope_prior = np.array((self.buoy_average[0], self.buoy_average[1]), dtype=np.float64)
            self.graph.addPriorPoint2(self.r[self.current_r_ind], rope_prior, self.prior_model_rope)

            # Initial estimate
            if self.rope_batch_size >= 0:
                self.initial_estimate.insert(self.r[self.current_r_ind], self.est_detect_loc)
            else:
                self.rope_batch_initial_estimates.append([self.r[self.current_r_ind], self.est_detect_loc])

            # Add factor between current x and current r

            self.graph.add(gtsam.BearingRangeFactor2D(self.x[self.current_x_ind],
                                                      self.r[self.current_r_ind],
                                                      detect_bearing,
                                                      detect_range,
                                                      self.detection_model))

        # Time update process
        start_time = rospy.Time.now()

        # Incremental update
        self.isam.update(self.graph, self.initial_estimate)
        self.current_estimate = self.isam.calculateEstimate()

        # self.graph.resize(0)
        self.initial_estimate.clear()

        # === Save online estimated pose2 ===
        # Online estimate is saved for later analysis
        self.online_Pose2s.append(self.current_estimate.atPose2(self.x[self.current_x_ind]))

        end_time = rospy.Time.now()
        update_time = (end_time - start_time).to_sec()

        # Release the graph
        self.busy = False

        # ===== debugging and visualizations =====
        # Log to terminal
        if self.verbose_graph_update:
            print(f"Done with update - x{self.current_x_ind}: {update_time} s")

        # === Debug publishing ===
        self.publish_estimated_pos_marker_and_transform(computed_est)
        # TODO publish path
        # self.publish_est_path()
        # Buoy detection
        if relative_detection is not None and da_id != -ObjectID.ROPE.value:
            self.publish_detection_markers(buoy_association_id)

        if self.x is None:
            print("problem")

        return

    def online_update_queued(self, dr_pose, gt_pose, relative_detection=None, id_string=None, da_id=None):
        """
        Pose format [x, y, z, q_w, q_x, q_y, q_z]
        """
        if not self.initial_pose_set:
            print("Attempting to update before initial pose")
            self.add_first_pose(dr_pose=dr_pose, gt_pose=gt_pose, id_string=id_string)
            return

        # Queue
        self.buffer.put((dr_pose, gt_pose, relative_detection, id_string, da_id))

        if not self.busy_queue:
            self.busy_queue = True
            while not self.buffer.empty():
                try:
                    buffered_data = self.buffer.get(block=False)
                except queue.Empty:
                    print("Buffer is empty.")
                    break

                dr_pose, gt_pose, relative_detection, id_string, da_id = buffered_data

                # === Record relevant poses ===
                # dr
                self.dr_Pose2s.append(correct_dr(create_Pose2(dr_pose[:7])))
                self.dr_Pose3s.append(create_Pose3(dr_pose))
                self.dr_pose_raw.append(dr_pose)
                if self.dr_pose_rpd is not None and len(dr_pose) == 10:
                    self.dr_pose_rpd.append(dr_pose[7:10])

                # gt
                self.gt_Pose2s.append(create_Pose2(gt_pose))
                self.gt_Pose3s.append(create_Pose3(gt_pose))
                self.gt_pose_raw.append(gt_pose)

                # Find the relative odometry between dr_poses
                between_odometry = self.dr_Pose2s[-2].between(self.dr_Pose2s[-1])
                self.between_Pose2s.append(between_odometry)

                # Add label
                self.current_x_ind += 1
                self.x[self.current_x_ind] = gtsam.symbol('x', self.current_x_ind)

                # Add type or sensor identifier
                # This used to associate nodes of the graph with sensor reading, processed offline
                if relative_detection is None and id_string is None:
                    self.sensor_string_at_key[self.current_x_ind] = 'odometry'
                elif relative_detection is not None and id_string is None:
                    self.sensor_string_at_key[self.current_x_ind] = 'detection'
                else:
                    self.sensor_string_at_key[self.current_x_ind] = id_string

                # === Marginals ===
                if relative_detection is not None:
                    self.current_marginals = gtsam.Marginals(self.graph, self.current_estimate)
                else:
                    self.current_marginals = None

                # ===== Add the between factor =====
                self.graph.add(gtsam.BetweenFactorPose2(self.x[self.current_x_ind - 1],
                                                        self.x[self.current_x_ind],
                                                        between_odometry,
                                                        self.odometry_model))

                # Compute initialization value from the current estimate and odometry
                computed_est = self.current_estimate.atPose2(self.x[self.current_x_ind - 1]).compose(between_odometry)

                # Update initial estimate
                self.initial_estimate.insert(self.x[self.current_x_ind], computed_est)

                # ===== Process detection =====
                # flags for updating the factor graph
                valid_buoy_da = False
                valid_rope = False

                # === Find the most current covariance ===
                # Find the most recent valid key
                current_key = None
                for key_ind in range(self.current_x_ind - 1, -1, -1):
                    check_key = self.x[key_ind]
                    if check_key in self.current_estimate.keys():
                        current_key = check_key
                        break

                # Find covariance of the current key
                if self.current_marginals is not None and current_key is not None:
                    current_covariance = self.current_marginals.marginalCovariance(current_key)
                else:
                    current_covariance = None

                # record detection type for performance metrics
                relative_detection_state = 0

                # === Buoy ===
                if relative_detection is not None and da_id != -ObjectID.ROPE.value:
                    relative_detection_state = 1  # perfomance metrics

                    # data association flag
                    valid_buoy_da = True

                    # Calculate the map location of the detection given relative measurements and current estimate
                    self.est_detect_loc = computed_est.transformFrom(np.array(relative_detection, dtype=np.float64))
                    detect_bearing = computed_est.bearing(self.est_detect_loc)
                    detect_range = computed_est.range(self.est_detect_loc)

                    # if current_covariance is not None:
                    #     self.associate_detection_likelihood(self.est_detect_loc, current_covariance, marginals)

                    if self.manual_associations and da_id != -ObjectID.BUOY.value:
                        buoy_association_id = da_id
                    else:
                        # If no covariance estimate is available DA uses only euclidean distance
                        if current_covariance is None:
                            buoy_association_id, buoy_association_dist = self.associate_detection(self.est_detect_loc)
                            # dummy m distance
                            buoy_association_m_dist = 0

                        # If covariance is present M distance is also available
                        else:
                            buoy_association_id, buoy_association_dist, buoy_association_m_dist = (
                                self.associate_detection_likelihood(self.est_detect_loc, current_covariance))

                        # Debug
                        print(f'Buoy DA Distance: {buoy_association_dist} ({self.da_distance_threshold})')

                        # outlier thresholding
                        if self.da_distance_threshold > 0 and buoy_association_dist > self.da_distance_threshold:
                            if self.verbose_graph_buoy_detections:
                                print(f'DA euclidean distance threshold exceeded, buoy detection ignored. (euclidean)')
                            valid_buoy_da = False

                        if self.da_m_distance_threshold > 0 and buoy_association_m_dist > self.da_m_distance_threshold:
                            if self.verbose_graph_buoy_detections:
                                print(f'DA mahalanobis distance threshold exceeded, buoy detection ignored. ')
                            valid_buoy_da = False

                        if valid_buoy_da:
                            recorded_association = buoy_association_id
                        else:
                            recorded_association = -1

                        self.buoy_detection_info.append([recorded_association,
                                                         buoy_association_dist,
                                                         buoy_association_m_dist])

                        # ===== DA debugging =====
                        # Apply relative detection to gt to find the true DA
                        self.true_detect_loc = self.gt_Pose2s[-1].transformFrom(
                            np.array(relative_detection, dtype=np.float64))
                        true_association_id, true_association_dist = self.associate_detection(self.true_detect_loc)

                        if buoy_association_id == true_association_id:
                            self.da_check[self.current_x_ind] = [True,
                                                                 buoy_association_id, true_association_id,
                                                                 buoy_association_dist, true_association_dist]
                        else:
                            self.da_check[self.current_x_ind] = [False,
                                                                 buoy_association_id, true_association_id,
                                                                 buoy_association_dist, true_association_dist]

                    if self.verbose_graph_buoy_detections and relative_detection is not None:
                        print(
                            f'Buoy detection - range: {detect_range:.2f}  bearing: {detect_bearing.theta():.2f}  DA: {buoy_association_id}')

                    # ===== Add detection to graph =====
                    if valid_buoy_da:
                        self.graph.add(gtsam.BearingRangeFactor2D(self.x[self.current_x_ind],
                                                                  self.b[buoy_association_id],
                                                                  detect_bearing,
                                                                  detect_range,
                                                                  self.buoy_detection_model))

                # === Rope ===
                if relative_detection is not None and da_id == -ObjectID.ROPE.value:
                    relative_detection_state = 2  # performance metrics
                    valid_rope = True
                    self.rope_batch_current_size += 1

                    # Calculate the map location of the detection given relative measurements and current estimate
                    self.est_detect_loc = computed_est.transformFrom(np.array(relative_detection, dtype=np.float64))
                    detect_bearing = computed_est.bearing(self.est_detect_loc)
                    detect_range = computed_est.range(self.est_detect_loc)

                    if self.verbose_graph_rope_detections:
                        print(f'Rope detection - range: {detect_range:.2f}  bearing: {detect_bearing.theta():.2f}')

                    # ===== Add detection to graph =====
                    # Add the rope landmark
                    self.current_r_ind += 1
                    self.r[self.current_r_ind] = gtsam.symbol('r', self.current_r_ind)

                    # Initial estimate
                    self.initial_estimate.insert(self.r[self.current_r_ind], self.est_detect_loc)

                    # TODO figure out when initial initial values should be inserted into the graph
                    # if self.rope_batch_size >= 0:
                    #     self.rope_batch_initial_estimates.append([self.r[self.current_r_ind], self.est_detect_loc])
                    # else:
                    #     self.initial_estimate.insert(self.r[self.current_r_ind], self.est_detect_loc)

                    # if current_covariance is not None:
                    #     self.associate_rope_detection_likelihood(self.est_detect_loc, current_covariance)

                    # Add new landmarks prior and noise
                    # DA can be handled by Euclidean distance or max-likelihood
                    # Priors are only added if individual_rope_detections is set to True

                    # Sets rope prior bases on average of buoy positions
                    # This will allow for plotting/mapping of rope detections but doesn't make them very useful for
                    # localization.
                    if self.rope_priors is None:
                        avg_rope_position = np.array((self.buoy_average[0], self.buoy_average[1]), dtype=np.float64)
                        if self.individual_rope_detections:
                            if self.rope_batch_size >= 0:
                                self.rope_batch_priors.append([self.r[self.current_r_ind],
                                                               avg_rope_position,
                                                               self.prior_model_rope])
                            else:
                                self.graph.addPriorPoint2(self.r[self.current_r_ind],
                                                          avg_rope_position,
                                                          self.prior_model_rope)

                    # This method of assigning Priors first attempts to associate each rope detection with a particular
                    # rope. This association can be based on euclidean distance or max likelihood. The likelihood method
                    # uses the marginals calculated by GTSAM, this might require us to optimize at each time step
                    else:
                        # Currently there is no outlier detection/rejection for ropes
                        if current_covariance is None:
                            # Use euclidean distance for data association
                            rope_association_ind = self.associate_rope_detection(self.est_detect_loc)
                        else:
                            rope_association_ind, _, _ = self.associate_rope_detection_likelihood(self.est_detect_loc,
                                                                                                  current_covariance)
                        self.r_associations[self.current_r_ind] = rope_association_ind

                        # Here individual_rope_detection refers to the assignment of landmarks to detections. If true,
                        # detection is assigned a unique landmark.
                        if self.individual_rope_detections:
                            if self.use_rope_detections:
                                if self.rope_batch_size >= 0:
                                    self.rope_batch_priors.append([self.r[self.current_r_ind],
                                                                   self.rope_centers[rope_association_ind],
                                                                   self.rope_noise_models[rope_association_ind]])
                                else:
                                    self.graph.addPriorPoint2(self.r[self.current_r_ind],
                                                              self.rope_centers[rope_association_ind],
                                                              self.rope_noise_models[rope_association_ind])

                        # The Nacho method is used when the individual_rope_detections is set to False
                        else:
                            x_l_range_bearing_factor = gtsam.BearingRangeFactor2D(self.x[self.current_x_ind],
                                                                                  self.l[rope_association_ind],
                                                                                  detect_bearing,
                                                                                  detect_range,
                                                                                  self.detection_model)

                            if self.rope_batch_size >= 0:
                                self.rope_batch_factors.append(x_l_range_bearing_factor)
                            else:
                                self.graph.add(x_l_range_bearing_factor)

                    # Add factor between current x and current r
                    if self.use_rope_detections:
                        x_r_range_bearing_factor = gtsam.BearingRangeFactor2D(self.x[self.current_x_ind],
                                                                              self.r[self.current_r_ind],
                                                                              detect_bearing,
                                                                              detect_range,
                                                                              self.detection_model)

                        if self.rope_batch_size >= 0:
                            self.rope_batch_factors.append(x_r_range_bearing_factor)
                        else:
                            self.graph.add(x_r_range_bearing_factor)

<<<<<<< HEAD
                # Check if the enough rope detections have been accumulated
                if self.rope_batch_current_size >= self.rope_batch_size != 0:
=======
                # Rope detections are added Using three methods
                # (1) Individually -> self.rope_batch_size <= 0
                # (2) Batches of specified number -> self.rope_batch_size > 0
                # (3) By lines (Newest method) -> self.rope_batch_by_line == True
                # The line method (3) overrides the other two methods.
                # This method was added in the rope_batching_by_line branch

                # Method 2 - Check if the specified number of rope detections have been accumulated
                if self.rope_batch_current_size >= self.rope_batch_size and not self.rope_batch_by_line:
>>>>>>> 8dc5180f
                    print('Starting Rope Batch Update')
                    if self.verbose_graph_rope_batching:
                        print(f"Initial estimates: {len(self.rope_batch_initial_estimates)}")
                        print(f"Priors: {len(self.rope_batch_priors)}")
                        print(f"Factors: {len(self.rope_batch_factors)}")

                    # Initial value
                    for rope_initial in self.rope_batch_initial_estimates:
                        self.initial_estimate.insert(*rope_initial)
                        if self.verbose_graph_rope_batching:
                            print(rope_initial)
                    self.rope_batch_initial_estimates = []

                    # Priors
                    if self.verbose_graph_rope_batching:
                        print("Priors:")
                    for rope_prior in self.rope_batch_priors:
                        self.graph.addPriorPoint2(*rope_prior)

                        if self.verbose_graph_rope_batching:
                            print(rope_prior)
                    self.rope_batch_priors = []

                    # Factors
                    if self.verbose_graph_rope_batching:
                        print("Factors:")
                    for rope_factor in self.rope_batch_factors:
                        self.graph.add(rope_factor)

                        if self.verbose_graph_rope_batching:
                            print(rope_factor)
                    self.rope_batch_factors = []
                    self.rope_batch_current_size = 0

                # Method 3 - check if batching by line conditions have been met
                elif self.rope_batch_by_line:
                    if self.rope_last_line is None or self.rope_last_time is None:
                        self.rope_last_time = rospy.Time.now()
                        self.rope_last_line = rope_association_ind
                    else:
                        different_rope_condition = rope_association_ind != self.rope_last_line
                        time_condition = (rospy.Time.now() - self.rope_last_time).to_time() >= \
                                         self.rope_last_line_timeout

                        if different_rope_condition or time_condition:
                            # Initial values
                            for rope_initial in self.rope_batch_initial_estimates:
                                self.initial_estimate.insert(*rope_initial)
                            self.rope_batch_initial_estimates = []

                            # Priors
                            for rope_prior in self.rope_batch_priors:
                                self.graph.addPriorPoint2(*rope_prior)
                            self.rope_batch_priors = []

                            # Factors
                            for rope_factor in self.rope_batch_factors:
                                self.graph.add(rope_factor)
                            self.rope_batch_factors = []
                            self.rope_batch_current_size = 0

                        self.rope_last_time = rospy.Time.now()
                        self.rope_last_line = rope_association_ind

                # Time update process
                start_time = rospy.Time.now()

                # Incremental update
                # TODO Only calculate
                self.isam.update(self.graph, self.initial_estimate)
                self.current_estimate = self.isam.calculateEstimate()

                # self.graph.resize(0)
                self.initial_estimate.clear()

                # === Save online estimated pose2 ===
                # Online estimate is saved for later analysis
                self.online_Pose2s.append(self.current_estimate.atPose2(self.x[self.current_x_ind]))

                end_time = rospy.Time.now()
                update_time = (end_time - start_time).to_sec()

                # === record performance metrics of update ===
                # [time(s), factor count, detection state]
                factor_count = self.graph.nrFactors()
                # detection state: 0 = odometry only, 1 = Buoy detection, 2 = rope detection
                self.performance_metrics.append([update_time, factor_count, relative_detection_state])

                # === Update inferred priors ===
                if self.update_priors:
                    self.rope_update()
                    self.update_rope_priors()

                # ===== debugging and visualizations =====
                # Log to terminal
                if self.verbose_graph_update:
                    print(f"Done with update - x{self.current_x_ind}: {update_time} s")

                # === Debug publishing ===
                self.publish_estimated_pos_marker_and_transform(computed_est)
                self.publish_est_path()
                self.publish_rope_detections()
                self.publish_est_buoys()
                if not self.individual_rope_detections:
                    self.publish_est_line()
                    # self.publish_est_line_verbose(0)
                    # self.publish_est_line_verbose(1)
                    # self.publish_est_line_verbose(2)

                # Buoy detection
                if relative_detection is not None and da_id != -ObjectID.ROPE.value:
                    if valid_buoy_da:
                        self.publish_detection_markers(buoy_association_id)
                    else:
                        self.publish_detection_markers(-1)

            self.busy_queue = False
            return
        return

    def associate_detection(self, detection_map_location):
        """
        Basic association of detection with a buoys, currently using the prior locations
        Will return the id of the closest buoy and the distance between the detection and that buoy
        """
        # TODO update to use the current estimated buoy locations
        best_id = -1
        best_range_2 = np.inf

        for i, buoy_loc in enumerate(self.buoy_priors):
            range_2 = (buoy_loc[0] - detection_map_location[0]) ** 2 + (buoy_loc[1] - detection_map_location[1]) ** 2

            if range_2 < best_range_2:
                best_range_2 = range_2
                best_id = i

        return best_id, best_range_2 ** (1 / 2)

    def associate_detection_likelihood(self, detection_map_location, detection_covariance):
        """
        Updated version of the data association
        Basic association of detection with a buoys, currently using the prior locations
        Will return the id of the closest buoy and the distance between the detection and that buoy

        :param detection_map_location:
        :param detection_covariance:
        :param current_marginals:
        :return: max likelihood index, 2-norm distance, mahalanobis distance
        """

        likelihoods = []
        distances_2_norm = []
        distances_m = []

        # check detection covariance shape
        # The raw covariance is x,y,theta in this implementation the non-linear aspects are ignored.
        # The uncertainty of the measurement is taken to be the positional uncertainty of the agent
        # The mean value of the measurement is the mean value of the agent with the relative detection applied.
        if detection_covariance.shape[0] == 3:
            detection_covariance = detection_covariance[0:2, 0:2]

        # check the mean shape, same as above
        detection_mean = np.array(detection_map_location[0:2])

        for buoy_ind, buoy_key in enumerate(self.b):
            # check if key is present, if not use priors
            if buoy_key in self.current_estimate.keys():
                buoy_mean = self.current_estimate.atPoint2(buoy_key)
                buoy_covar = self.current_marginals.marginalCovariance(buoy_key)
            else:
                buoy_mean = np.array(self.buoy_priors[buoy_ind][0:2])
                buoy_covar = np.identity(2) * 0.001  # if no covariance is supplied give very small uncertainty

            # Calculate likelihood
            total_covar = detection_covariance + buoy_covar  # Assuming they are independent
            likelihood = scipy.stats.multivariate_normal.pdf(detection_mean,
                                                             mean=buoy_mean,
                                                             cov=total_covar)

            likelihoods.append(likelihood)

            # Calculate distance, 2-norm
            distance = scipy.linalg.norm(detection_mean - buoy_mean)

            distances_2_norm.append(distance)

            # calculate distances, mahalanobis
            total_covar_inv = scipy.linalg.inv(total_covar)
            distance_m = scipy.spatial.distance.mahalanobis(detection_mean, buoy_mean, total_covar_inv)

            distances_m.append(distance_m)

        # Analysis
        likelihood_max_ind = np.argmax(likelihoods)
        # distance_min_ind = np.argmin(distances_2_norm)

        if self.verbose_graph_buoy_associations:
            print("Buoy detection - stats")
            print(f"Likelihood: {likelihoods[likelihood_max_ind]:.2e} ({likelihood_max_ind})")
            print(f"Distance, Mahalanobis: {distances_m[likelihood_max_ind]:.2e} ({likelihood_max_ind})")
            print(f"Distance, 2-norm: {distances_2_norm[likelihood_max_ind]:.2e} ({likelihood_max_ind})")

        return likelihood_max_ind, distances_2_norm[likelihood_max_ind], distances_m[likelihood_max_ind]

    def associate_rope_detection(self, detection_map_location):
        """
        Basic association of rope detections to rope priors.

        See test_covar.py for
        :param detection_map_location:
        :return:
        """

        # Find the correspondence between detection and rope prior, closest for now
        min_distance = np.inf
        min_ind = -1
        for rope_ind, rope in enumerate(self.rope_priors):
            start_x, start_y = rope[0][0], rope[0][1]
            end_x, end_y = rope[1][0], rope[1][1]

            distance = online_slam_2d.calculate_line_point_distance(start_x, start_y, end_x, end_y,
                                                                    detection_map_location[0],
                                                                    detection_map_location[1])

            if distance < min_distance:
                min_distance = distance
                min_ind = rope_ind

        return min_ind

    def associate_rope_detection_likelihood(self, detection_map_location, detection_covariance):
        """
        This is an updated version of the basic association of rope detections to rope priors.
        Follows the form of associate_detection_likelihood.

        See test_covar.py for

        :param detection_map_location:
        :param detection_covariance:
        :return:
        """

        likelihoods = []
        distances_2_norm = []
        distances_m = []

        # check detection covariance shape
        # The raw covariance is x,y,theta in this implementation the non-linear aspects are ignored.
        # The uncertainty of the measurement is taken to be the positional uncertainty of the agent
        # The mean value of the measurement is the mean value of the agent with the relative detection applied.
        if detection_covariance.shape[0] == 3:
            detection_covariance = detection_covariance[0:2, 0:2]

        # Find the correspondence between detection and rope prior, closest for now
        min_distance = np.inf
        min_ind = -1
        for rope_ind, rope in enumerate(self.rope_priors):
            # Rope start and end coords
            start_x, start_y = rope[0][0], rope[0][1]
            end_x, end_y = rope[1][0], rope[1][1]

            # rope mean and covariance
            rope_mean = np.array(self.rope_centers[rope_ind])
            rope_covar = self.rope_noise_models[rope_ind].covariance()

            # Total covariance, assuming they are independent
            total_covar = detection_covariance + rope_covar

            # Calculate likelihood
            likelihood = scipy.stats.multivariate_normal.pdf(detection_map_location,
                                                             mean=rope_mean,
                                                             cov=total_covar)

            likelihoods.append(likelihood)

            # Calculate distance, 2-norm
            distance = online_slam_2d.calculate_line_point_distance(start_x, start_y, end_x, end_y,
                                                                    detection_map_location[0],
                                                                    detection_map_location[1])
            distances_2_norm.append(distance)

            # calculate distances, mahalanobis
            total_covar_inv = scipy.linalg.inv(total_covar)
            distance_m = scipy.spatial.distance.mahalanobis(detection_map_location, rope_mean, total_covar_inv)

            distances_m.append(distance_m)

        # Analysis
        likelihood_max_ind = np.argmax(likelihoods)
        # distance_min_ind = np.argmin(distances_2_norm)

        if self.verbose_graph_rope_associations:
            print("Rope detection - stats")
            print(f"Likelihood: {likelihoods[likelihood_max_ind]:.2e} ({likelihood_max_ind})")
            print(f"Distance, Mahalanobis: {distances_m[likelihood_max_ind]:.2e} ({likelihood_max_ind})")
            print(f"Distance, 2-norm: {distances_2_norm[likelihood_max_ind]:.2e} ({likelihood_max_ind})")

        return likelihood_max_ind, distances_2_norm[likelihood_max_ind], distances_m[likelihood_max_ind]

    def update_rope_priors(self, debug=False):
        """
        The rope priors are currently based on the buoy positions. As the estimate of the buoy position is updated
        the inferred rope priors of past rope detections should be updated. Detections are not re-associated.
        :return:
        """

        for factor_idx in range(self.graph.size()):
            factor = self.graph.at(factor_idx)

            if isinstance(factor, gtsam.PriorFactorPoint2):
                # a prior should only have a single key
                factor_key = factor.keys()[0]
                key_idx = None  # index of self.r corresponding key of interest

                # find if prior is attached to a rope detection landmark
                for dict_key, dict_val in self.r.items():
                    if dict_val == factor_key:
                        key_idx = dict_key

                if key_idx is None:
                    continue

                if debug:
                    print("Original factor")
                    print(factor)

                new_prior = gtsam.PriorFactorPoint2(factor_key,
                                                    self.rope_centers[self.r_associations[key_idx]],
                                                    self.rope_noise_models[self.r_associations[key_idx]])
                self.graph.replace(factor_idx, new_prior)

                if debug:
                    print("Updated factor")
                    print(self.graph.at(factor_idx))
                    debug = False

    # RViz visualization publishers
    def publish_detection_markers(self, da_id):
        """
        Publishes some markers for debugging estimated detection location and the DA location
        """

        ### Estimated detection location
        # Form detection marker message
        detection_marker = Marker()
        detection_marker.header.frame_id = 'map'
        detection_marker.type = Marker.SPHERE
        detection_marker.action = Marker.ADD
        detection_marker.id = 0
        detection_marker.lifetime = rospy.Duration(10)
        detection_marker.pose.position.x = self.est_detect_loc[0]
        detection_marker.pose.position.y = self.est_detect_loc[1]
        detection_marker.pose.position.z = 0.0
        detection_marker.pose.orientation.x = 0
        detection_marker.pose.orientation.y = 0
        detection_marker.pose.orientation.z = 0
        detection_marker.pose.orientation.w = 1
        detection_marker.scale.x = self.marker_scale
        detection_marker.scale.y = self.marker_scale
        detection_marker.scale.z = self.marker_scale
        # Color to indicate valid or invalid
        if da_id < 0:
            detection_marker.color = self.buoy_invalid_color
        else:
            detection_marker.color = self.buoy_valid_color

        # Publish detection marker message
        self.est_detect_loc_pub.publish(detection_marker)

        ### Data association marker
        # Only publish marker for valid DA
        if da_id > 0:
            # Form DA marker message
            da_marker = Marker()
            da_marker.header.frame_id = 'map'
            da_marker.type = Marker.CYLINDER
            da_marker.action = Marker.ADD
            da_marker.id = 0
            da_marker.lifetime = rospy.Duration(10)
            da_marker.pose.position.x = self.buoy_priors[da_id][0]
            da_marker.pose.position.y = self.buoy_priors[da_id][1]
            da_marker.pose.position.z = 0.0
            da_marker.pose.orientation.x = 0
            da_marker.pose.orientation.y = 0
            da_marker.pose.orientation.z = 0
            da_marker.pose.orientation.w = 1
            da_marker.scale.x = self.marker_scale / 2
            da_marker.scale.y = self.marker_scale / 2
            da_marker.scale.z = self.marker_scale * 2
            da_marker.color.r = 1.0
            da_marker.color.g = 0.0
            da_marker.color.b = 1.0
            da_marker.color.a = 1.0

            # Publish DA marker message
            self.da_pub.publish(da_marker)

    def publish_estimated_pos_marker_and_transform(self, est_pos):
        """
        Publishes some markers for debugging estimated detection location and the DA location
        """
        heading_quat = quaternion_from_euler(0, 0, est_pos.theta())
        heading_quaternion_type = Quaternion(*heading_quat)

        # Estimated detection location
        marker = Marker()
        marker.header.frame_id = 'map'
        marker.type = Marker.ARROW
        marker.action = Marker.ADD
        marker.id = 0
        marker.lifetime = rospy.Duration(0)
        marker.pose.position.x = est_pos.x()
        marker.pose.position.y = est_pos.y()
        marker.pose.position.z = 0.0
        marker.pose.orientation = heading_quaternion_type
        marker.scale.x = self.est_marker_x
        marker.scale.y = self.est_marker_y
        marker.scale.z = self.est_marker_z
        marker.color.r = 0.0
        marker.color.g = 0.6
        marker.color.b = 0.0
        marker.color.a = 1.0

        self.est_pos_pub.publish(marker)

        # publish transform of estimate
        br = tf.TransformBroadcaster()
        try:
            br.sendTransform((est_pos.x(), est_pos.y(), 0),
                             (heading_quaternion_type.x,
                              heading_quaternion_type.y,
                              heading_quaternion_type.z,
                              heading_quaternion_type.w),
                             rospy.Time.now(),
                             "estimated/base_link",
                             "map")
        except rospy.ROSException as e:
            rospy.logerr('Error broadcasting tf transform: {}'.format(str(e)))

    def publish_est_path(self):

        poses_path = Path()
        poses_path.header.frame_id = 'map'

        # Copy as elements can be added to the graph will looping over the elements
        key_dict_copy = self.x.copy()

        for key in key_dict_copy.values():
            if not self.current_estimate.exists(key):
                print('publish_est_path: Key not found!')
                continue
            pose = self.current_estimate.atPose2(key)
            pose_stamped = PoseStamped()
            pose_stamped.pose.position.x = pose.x()
            pose_stamped.pose.position.y = pose.y()

            heading_quat = quaternion_from_euler(0, 0, pose.theta())
            heading_quaternion_type = Quaternion(*heading_quat)
            pose_stamped.pose.orientation = heading_quaternion_type

            pose_stamped.header.frame_id = 'map'
            pose_stamped.header.stamp = rospy.Time.now()

            poses_path.poses.append(pose_stamped)

        self.est_path_pub.publish(poses_path)

    def publish_rope_detections(self):
        """
        This is responsible for publishing the current estimated rope detections
        :return:
        """
        # Check that self.r has been initialized
        if self.r is None:
            return

        # Copy as elements can be added to the graph will looping over the elements
        key_dict_copy = self.r.copy()

        # Check for the existence of rope detections
        if len(key_dict_copy) <= 0:
            return

        rope_detections = MarkerArray()
        valid_detection_count = 0  # Was having a problem with keys being present in self.r but not in the values

        for detection_ind, key in enumerate(key_dict_copy.values()):
            if not self.current_estimate.exists(key):
                print('publish_rope_detections: Key not found!')
                continue
            valid_detection_count += 1
            detection_point = self.current_estimate.atPoint2(key)
            marker = Marker()
            marker.header.frame_id = 'map'
            marker.header.stamp = rospy.Time.now()
            marker.type = Marker.SPHERE
            marker.action = Marker.ADD
            marker.id = detection_ind
            marker.lifetime = rospy.Duration(0)
            marker.pose.position.x = detection_point[0]
            marker.pose.position.y = detection_point[1]
            marker.pose.position.z = 0.0
            marker.pose.orientation.x = 0
            marker.pose.orientation.y = 0
            marker.pose.orientation.z = 0
            marker.pose.orientation.w = 1
            marker.scale.x = self.rope_marker_scale
            marker.scale.y = self.rope_marker_scale
            marker.scale.z = self.rope_marker_scale
            marker.color = self.rope_marker_color

            rope_detections.markers.append(marker)

        if valid_detection_count > 0:
            self.est_rope_pub.publish(rope_detections)

    def publish_est_buoys(self):
        """
        This is responsible for publishing the current estimated buoy locations

        :return:
        """
        # Check that self.r has been initialized
        if self.b is None:
            return

        # Copy as elements can be added to the graph will looping over the elements
        key_dict_copy = self.b.copy()

        # Check for the existence of rope detections
        if len(key_dict_copy) <= 0:
            return

        est_buoys = MarkerArray()
        valid_detection_count = 0  # Was having a problem with keys being present in self.b but not in the values

        for buoy_ind, key in enumerate(key_dict_copy.values()):
            if not self.current_estimate.exists(key):
                print('publish_est_buoys: Key not found!')
                continue
            valid_detection_count += 1
            detection_point = self.current_estimate.atPoint2(key)
            marker = Marker()
            marker.header.frame_id = 'map'
            marker.header.stamp = rospy.Time.now()
            marker.type = Marker.SPHERE
            marker.action = Marker.ADD
            marker.id = buoy_ind
            marker.lifetime = rospy.Duration(0)
            marker.pose.position.x = detection_point[0]
            marker.pose.position.y = detection_point[1]
            marker.pose.position.z = 0.0
            marker.pose.orientation.x = 0
            marker.pose.orientation.y = 0
            marker.pose.orientation.z = 0
            marker.pose.orientation.w = 1
            marker.scale.x = self.buoy_marker_scale
            marker.scale.y = self.buoy_marker_scale
            marker.scale.z = self.buoy_marker_scale
            marker.color = self.buoy_marker_color

            est_buoys.markers.append(marker)

        if valid_detection_count > 0:
            self.est_buoy_pub.publish(est_buoys)

    def publish_est_line(self):
        """
        This is responsible for publishing the current estimated line centers.
        These will only be updated if individual_rope_detections is set to False.

        This is part of the Nacho method

        :return:
        """
        # Check that self.l has been initialized
        if self.l is None:
            return

        # Copy as elements can be added to the graph will looping over the elements
        key_dict_copy = self.l.copy()

        # Check for the existence of rope detections
        if len(key_dict_copy) <= 0:
            return

        est_lines = MarkerArray()
        valid_detection_count = 0  # Was having a problem with keys being present in self.l but not in the values

        for buoy_ind, key in enumerate(key_dict_copy.values()):
            if not self.current_estimate.exists(key):
                print('publish_est_buoys: Key not found!')
                continue
            valid_detection_count += 1
            detection_point = self.current_estimate.atPoint2(key)
            marker = Marker()
            marker.header.frame_id = 'map'
            marker.header.stamp = rospy.Time.now()
            marker.type = Marker.SPHERE
            marker.action = Marker.ADD
            marker.id = buoy_ind
            marker.lifetime = rospy.Duration(0)
            marker.pose.position.x = detection_point[0]
            marker.pose.position.y = detection_point[1]
            marker.pose.position.z = 0.0
            marker.pose.orientation.x = 0
            marker.pose.orientation.y = 0
            marker.pose.orientation.z = 0
            marker.pose.orientation.w = 1
            marker.scale.x = self.line_marker_scale
            marker.scale.y = self.line_marker_scale
            marker.scale.z = self.line_marker_scale
            marker.color = self.line_marker_color

            est_lines.markers.append(marker)

        if valid_detection_count > 0:
            self.est_line_pub.publish(est_lines)

    def publish_est_line_verbose(self, rope_id):
        # Check that self.l has been initialized
        if self.l is None:
            return

        # Check for current marginals
        if self.current_marginals is None:
            return

        if 0 > rope_id >= self.n_ropes:
            return

        # Check for valid key
        key = self.l[rope_id]
        if key not in self.current_estimate.keys():
            return

        # Find covariance of the current key
        rope_covariance = self.current_marginals.marginalCovariance(key)

        landmark_point = self.current_estimate.atPoint2(key)

        print(f"ROPE {rope_id}: {rope_covariance}")

        # gtsam_plot.plot_point2(0,
        #                        self.current_estimate.atPoint2(key),
        #                        'g',
        #                        P=self.current_marginals.marginalCovariance(key))
        #
        # plt.show()

        msg = PoseWithCovarianceStamped()
        msg.header.stamp = rospy.Time.now()
        msg.header.frame_id = 'map'
        msg.pose.pose.position.x = landmark_point[0]
        msg.pose.pose.position.y = landmark_point[1]
        msg.pose.pose.position.z = 0.0

        # Set the orientation (you can use Euler angles or quaternion)
        # Example using Euler angles:
        roll, pitch, yaw = 0.0, 0.0, 0.0
        quaternion = quaternion_from_euler(roll, pitch, yaw)
        msg.pose.pose.orientation.x = quaternion[0]
        msg.pose.pose.orientation.y = quaternion[1]
        msg.pose.pose.orientation.z = quaternion[2]
        msg.pose.pose.orientation.w = quaternion[3]

        # Set the covariance matrix (adjust this as needed)
        xx = rope_covariance[0, 0]
        xy = rope_covariance[0, 1]
        yy = rope_covariance[1, 1]
        msg.pose.covariance = [xx, xy, 0, 0, 0, 0,
                               xy, yy, 0, 0, 0, 0,
                               0, 0, 0, 0, 0, 0,
                               0, 0, 0, 0, 0, 0,
                               0, 0, 0, 0, 0, 0,
                               0, 0, 0, 0, 0, 0]

        self.est_line_pub_verbose.publish(msg)

    # Utility static methods
    @staticmethod
    def calculate_angle(x1, y1, x2, y2):
        dx = x2 - x1
        dy = y2 - y1
        angle = math.atan2(dy, dx)
        return angle

    @staticmethod
    def calculate_distance(x1, y1, x2, y2):
        distance = math.sqrt((x2 - x1) ** 2 + (y2 - y1) ** 2)
        return distance

    @staticmethod
    def calculate_center(x1, y1, x2, y2):
        x_center = (x1 + x2) / 2.0
        y_center = (y1 + y2) / 2.0
        return np.array((x_center, y_center), dtype=np.float64)

    @staticmethod
    def calculate_line_point_distance(x1, y1, x2, y2, x3, y3):
        """
        points 1 and 2 form a line segment, point 3 is
        :param x1:
        :param y1:
        :param x2:
        :param y2:
        :param x3:
        :param y3:
        :return:
        """
        if x1 == x2 and y1 == y2:
            return -1

        # Calculate the length of the line segment
        line_mag_sqrd = (x2 - x1) ** 2 + (y2 - y1) ** 2
        u = ((x3 - x1) * (x2 - x1) + (y3 - y1) * (y2 - y1)) / line_mag_sqrd

        if 0 < u < 1.0:
            x_perpendicular = x1 + u * (x2 - x1)
            y_perpendicular = y1 + u * (y2 - y1)

            return math.sqrt((x_perpendicular - x3) ** 2 + (y_perpendicular - y3) ** 2)

        else:
            # Calculate the distance from the third point to each endpoint of the line segment
            distance_line_end_1 = math.sqrt((x3 - x1) ** 2 + (y3 - y1) ** 2)
            distance_line_end_2 = math.sqrt((x3 - x2) ** 2 + (y3 - y2) ** 2)

            # Find the minimum distance
            min_distance = min(distance_line_end_1, distance_line_end_2)

            return min_distance


class analyze_slam:
    """
    Responsible for analysis of slam results
    # TODO Need to think about how to unify the online and offline classes
    slam_object.graph: gtsam.NonlinearFactorGraph
    slam_object.dr_pose2s: list[gtsam.Pose2]
    slam_object.gt_pose2s: list[gtsam.Pose2]

    === Saving for post processing ===
    - save_for_sensor_processing():
    - save_2d_poses():

    === Plotting ===
    - visualize_raw():
        Basic plotting of gt, dr, and estimated poses
    - visualize_final():
        This is the primary graphing method that uses matplotlib
        > can plot rope detections as well as
    - visualize_online():
    - show_graph_2d():
        This uses networkx for visualizing the graph. Slower and harder to work with than matplotlib.
    === Error analysis ===


    """

    # Saving methods
    def __init__(self, slam_object: offline_slam_2d | online_slam_2d, output_path=None):
        # Directory for saving analysis
        # self.file_path = output_path
        if output_path is None or not os.path.isdir(output_path):
            self.file_path = ''
        else:
            if output_path[-1] != '/':
                output_path = output_path + '/'
            self.file_path = output_path

        # unpack slam object
        self.slam = slam_object
        self.graph = slam_object.graph
        self.current_estimate = slam_object.current_estimate
        self.x = slam_object.x  # pose keys
        self.b = slam_object.b  # point keys
        self.r = slam_object.r  # rope keys (not found in offline processing)

        # Dead reckoning poses and the between poses, ground truth poses
        self.dr_poses = pose2_list_to_nparray(slam_object.dr_Pose2s)
        self.gt_poses = pose2_list_to_nparray(slam_object.gt_Pose2s)
        self.between_Pose2s = pose2_list_to_nparray(slam_object.between_Pose2s)

        # Added for data analysis
        if hasattr(slam_object, 'online_Pose2s'):
            self.online_Pose2s = slam_object.online_Pose2s
            self.online_poses = pose2_list_to_nparray(slam_object.online_Pose2s)
        else:
            self.online_Pose2s = None
            self.online_poses = None

        # ===== Buoys =====
        self.buoy_priors = slam_object.buoy_priors
        if self.buoy_priors is None:
            self.n_buoys = 0
        else:
            self.n_buoys = len(self.buoy_priors)

        # ===== Ropes =====
        if self.r is None:
            self.n_rope_detects = 0
        else:
            self.n_rope_detects = len(self.r)

        self.corresponding_detections = None  # This is calculating the error metric
        self.corresponding_distances = None

        # ===== Build arrays for the poses and points of the posterior =====
        # These arrays might make it easier to plot stuff
        self.posterior_poses = np.zeros((len(self.x), 3))
        for i in range(len(self.x)):
            self.posterior_poses[i, 0] = self.current_estimate.atPose2(self.x[i]).x()
            self.posterior_poses[i, 1] = self.current_estimate.atPose2(self.x[i]).y()
            self.posterior_poses[i, 2] = self.current_estimate.atPose2(self.x[i]).theta()

        if self.n_buoys > 0:
            self.posterior_buoys = np.zeros((self.n_buoys, 2))
            for i in range(self.n_buoys):
                self.posterior_buoys[i, 0] = self.current_estimate.atPoint2(self.b[i])[0]
                self.posterior_buoys[i, 1] = self.current_estimate.atPoint2(self.b[i])[1]

        if self.n_rope_detects > 0:
            self.posterior_rope_detects = np.zeros((self.n_rope_detects, 2))
            for i in range(self.n_rope_detects):
                self.posterior_rope_detects[i, 0] = self.current_estimate.atPoint2(self.r[i])[0]
                self.posterior_rope_detects[i, 1] = self.current_estimate.atPoint2(self.r[i])[1]

        # ===== Unpack more relevant data from the slam object =====
        """
        Current differences include:
        detection_graph: list of detections with id to relate the to dr indices, only found in offline version
        buoy2cluster: mapping from buoy to cluster, used for plotting offline buoys and clustering
        initial_estimate: The dr poses serve as the initial estimate for the offline version
        da_check: The online version uses the ground truth and the relative detection data to find the DA ground truth
        """
        # TODO Unify the online and offline versions of the analysis
        # TODO Maybe just drop offline version or learn how to code to make this less of a mess...

        if hasattr(slam_object, 'detections_graph'):
            self.detections = slam_object.detections_graph
            self.n_detections = len(self.detections)
        else:
            self.detections_graph = None
            self.n_detections = 0

        if hasattr(slam_object, 'buoy2cluster'):
            self.buoy2cluster = slam_object.buoy2cluster
        else:
            self.buoy2cluster = None

        if hasattr(slam_object, 'initial_estimate'):
            self.initial_estimate = slam_object.initial_estimate
        else:
            self.initial_estimate = None

        if hasattr(slam_object, 'da_check'):
            self.da_check = slam_object.da_check
        else:
            self.initial_estimate = None

        if hasattr(slam_object, 'n_clusters'):
            self.n_clusters = slam_object.n_clusters
        else:
            self.n_clusters = None

        if hasattr(slam_object, 'rope_buoy_ind'):
            self.rope_buoy_ind = slam_object.rope_buoy_ind
            self.n_ropes = len(slam_object.rope_buoy_ind)
        else:
            self.rope_buoy_ind = None
            self.n_ropes = 0

        if hasattr(slam_object, 'buoy_detection_info'):
            self.buoy_detection_info = np.array(slam_object.buoy_detection_info)
        else:
            self.buoy_detection_info = None

        if hasattr(slam_object, 'da_distance_threshold'):
            self.da_distance_threshold = np.array(slam_object.da_distance_threshold)
        else:
            self.buoy_detection_info = -1

        if hasattr(slam_object, 'da_m_distance_threshold'):
            self.da_m_distance_threshold = np.array(slam_object.da_m_distance_threshold)
        else:
            self.buoy_detection_info = -1

        if hasattr(slam_object, 'performance_metrics'):
            self.performance_metrics = np.array(slam_object.performance_metrics)
        else:
            self.performance_metrics = None

        # ===== Visualization parameters =====
        self.dr_color = 'r'
        self.gt_color = 'b'
        self.post_color = 'g'
        self.online_color = 'm'
        self.rope_color = 'b'
        self.buoy_color = 'k'
        self.title_size = 16
        self.legend_size = 14
        self.label_size = 14
        self.colors = ['orange', 'purple', 'cyan', 'brown', 'pink', 'gray', 'olive']
        # Set plot limits
        self.x_tick = 5
        self.y_tick = 5
        self.plot_limits = None
        self.find_plot_limits()

    def save_for_sensor_processing(self):
        """
        Saves three files related to the camera: camera_gt.csv, camera_dr.csv, camera_est.csv
        Saves three files related to the sss: sss_gt.csv, sss_dr.csv, sss_est.csv
        saves a file of the estimated buoy positions
        format: [[x, y, z, q_w, q_x, q_y, q_z, img seq #]]

        :return:
        """
        if self.file_path is None:
            print("Analysis output path not specified")
            return

        # ===== Save base link (wrt map) poses =====
        camera_gt = []
        camera_dr = []
        camera_est = []

        sss_gt = []
        sss_dr = []
        sss_est = []

        # form the required list of lists
        # exclude poses that do not correspond to captured images
        for key, value in self.slam.sensor_string_at_key.items():
            # Extract node type from sensor_string_at_key
            if value == 'odometry' or value == 'detection':
                continue
            if "_" in value:
                sensor_type, sensor_id = value.split("_")
                sensor_id = int(sensor_id)
            else:
                print("Malformed sensor information")
                continue

            # DR and GT for the sensor reading
            sensor_gt_pose = self.slam.gt_pose_raw[key][0:7]
            sensor_gt_pose.append(sensor_id)

            sensor_dr_pose = self.slam.dr_pose_raw[key][0:7]
            sensor_dr_pose.append(sensor_id)

            # Estimated pose for the sensor reading
            """
            Initially I saved the roll and pitch reported by dr odom and combined those with the estimated
            yaw to for the new estimated 3d pose but that was giving strange results...

            New plan is to extract the roll and pith in the NOW corrected dr pose info. Then combine with the estimated
            yaw to form the new 3d pose quaternion
            """

            # Roll, pitch, and depth are provided from the odometry
            roll_old = self.slam.dr_pose_rpd[key][0]
            pitch_old = self.slam.dr_pose_rpd[key][1]
            # This quaternion is stored [w, x, y, z]
            dr_q = self.slam.dr_pose_raw[key][3:7]
            # This function expects a quaternions of the form [x, y, z, w]
            dr_rpy = euler_from_quaternion([dr_q[1], dr_q[2], dr_q[3], dr_q[0]])
            roll = dr_rpy[0]
            pitch = dr_rpy[1]
            depth = self.slam.dr_pose_rpd[key][2]

            # X, Y, and yaw are estimated using the factor graph
            est_x = self.posterior_poses[key, 0]
            est_y = self.posterior_poses[key, 1]
            est_yaw = self.posterior_poses[key, 2]

            quats = quaternion_from_euler(roll, pitch, est_yaw)

            # This quaternion is stored [w, x, y, z]
            sensor_est_pose = [est_x, est_y, -depth,
                               quats[3], quats[0], quats[1], quats[2],
                               sensor_id]

            if sensor_type == "cam":
                camera_gt.append(sensor_gt_pose)
                camera_dr.append(sensor_dr_pose)
                camera_est.append(sensor_est_pose)
            elif sensor_type == "sss":
                sss_gt.append(sensor_gt_pose)
                sss_dr.append(sensor_dr_pose)
                sss_est.append(sensor_est_pose)
            else:
                print("Unknown sensor type")

        # write to camera and sss files
        if len(camera_gt) > 0:
            write_array_to_csv(self.file_path + 'camera_gt.csv', camera_gt)
            write_array_to_csv(self.file_path + 'camera_dr.csv', camera_dr)
            write_array_to_csv(self.file_path + 'camera_est.csv', camera_est)

        if len(sss_gt) > 0:
            write_array_to_csv(self.file_path + 'sss_gt.csv', sss_gt)
            write_array_to_csv(self.file_path + 'sss_dr.csv', sss_dr)
            write_array_to_csv(self.file_path + 'sss_est.csv', sss_est)

        # ===== Save buoy estimated positions =====
        # only the x an y coords are estimated, buoys are assumed to have z = 0
        if self.n_buoys > 0:
            buoys_est = np.zeros((self.n_buoys, 3))

            for i in range(self.n_buoys):
                buoys_est[i, 0] = self.current_estimate.atPoint2(self.b[i])[0]
                buoys_est[i, 1] = self.current_estimate.atPoint2(self.b[i])[1]

            # Write to file
            write_array_to_csv(self.file_path + 'buoys_est.csv', buoys_est)

    def save_2d_poses(self):
        """
        Saves three things: camera_gt.csv, camera_dr.csv, camera_est.csv
        format: [[x, y, z, q_w, q_x, q_y, q_z, img seq #]]

        :return:
        """

        if self.file_path is None:
            print("Analysis output path not specified")
            return

        write_array_to_csv(self.file_path + 'analysis_gt.csv', self.gt_poses)
        write_array_to_csv(self.file_path + 'analysis_dr.csv', self.dr_poses)
        write_array_to_csv(self.file_path + 'analysis_est.csv', self.posterior_poses)

        if self.online_poses is not None:
            write_array_to_csv(self.file_path + 'analysis_online.csv', self.online_poses)

    def save_performance_metrics(self):
        """
        Saves three thing: camera_gt.csv, camera_dr.csv, camera_est.csv
        format: [[update time, factor count]]

        :return:
        """

        if self.file_path is None:
            print("Analysis output path not specified")
            return

        if self.performance_metrics is None:
            print("Performance metrics no defined")
            return

        write_array_to_csv(self.file_path + 'performance_metrics.csv', self.performance_metrics)

    # Plotting methods
    def find_plot_limits(self):

        gt_max_x, gt_max_y = np.max(self.gt_poses[:, 0:2], axis=0)
        gt_min_x, gt_min_y = np.min(self.gt_poses[:, 0:2], axis=0)
        dr_max_x, dr_max_y = np.max(self.dr_poses[:, 0:2], axis=0)
        dr_min_x, dr_min_y = np.min(self.dr_poses[:, 0:2], axis=0)
        post_max_x, post_max_y = np.max(self.posterior_poses[:, 0:2], axis=0)
        post_min_x, post_min_y = np.min(self.posterior_poses[:, 0:2], axis=0)

        min_x = (min(dr_min_x, gt_min_x, post_min_x) // self.x_tick) * self.x_tick
        max_x = self.ceiling_division(max(dr_max_x, gt_max_x, post_max_x), self.x_tick) * self.x_tick

        min_y = (min(dr_min_y, gt_min_y, post_min_y) // self.y_tick) * self.y_tick
        max_y = self.ceiling_division(max(dr_max_y, gt_max_y, post_max_y), self.y_tick) * self.y_tick

        self.plot_limits = [min_x, max_x, min_y, max_y]

    def visualize_raw(self):
        fig, ax = plt.subplots()
        ax.set_aspect('equal')
        plt.title(f'Raw data')
        plt.axis(self.plot_limits)
        plt.grid(True)

        if self.n_detections > 0:
            ax.scatter(self.detections[:, 0], self.detections[:, 1], color='k', label='Detections')

        ax.scatter(self.gt_poses[:, 0], self.gt_poses[:, 1], color=self.gt_color, label='Ground truth')
        ax.scatter(self.dr_poses[:, 0], self.dr_poses[:, 1], color=self.dr_color, label='Dead reckoning')

        ax.legend()
        plt.show()
        return

    def visualize_final(self, plot_gt=True, plot_dr=True, plot_buoy=True,
                        plot_rope_lines=True, plot_rope_detects=True):
        """
        Visualize The Posterior
        """
        print("Analysis: visualize_final")

        # Check if Optimization has occurred
        if self.current_estimate is None:
            print('Need to perform optimization before it can be printed!')
            return

        # ===== Matplotlip options =====
        fig, ax = plt.subplots()
        ax.set_aspect('equal')
        plt.title(f'Final Estimate', fontsize=self.title_size)
        plt.xlabel('x [m]', fontsize=self.label_size)
        plt.ylabel('y [m]', fontsize=self.label_size)
        plt.axis(self.plot_limits)
        plt.grid(True)

        # ==== Plot ground truth =====
        if plot_gt:
            ax.scatter(self.gt_poses[:, 0],
                       self.gt_poses[:, 1],
                       color=self.gt_color,
                       label='Ground truth')

        # ===== Plot dead reckoning =====
        if plot_dr:
            ax.scatter(self.dr_poses[:, 0],
                       self.dr_poses[:, 1],
                       color=self.dr_color,
                       label='Dead reckoning')

        # ===== Plot buoys w/ cluster colors =====
        if plot_buoy and self.n_buoys > 0:
            # TODO: Improve visualizations for online slam
            # Plot prior and posterior buoy positions for online processing
            if self.buoy2cluster is None:
                buoy_prior_color = self.buoy_color
                buoy_post_color = self.buoy_color

                # Calculate MAE of buoy estimate
                buoy_errors = analyze_slam.calculate_distances(self.buoy_priors[:, :2], self.posterior_buoys[:, :2])
                buoy_rmse = np.sqrt(np.mean(buoy_errors ** 2))

                # Plot buoy priors
                ax.scatter(self.buoy_priors[:, 0],
                           self.buoy_priors[:, 1],
                           color=buoy_prior_color,
                           marker='o',
                           label='Prior buoys')

                # Plot buoy posteriors
                ax.scatter(self.posterior_buoys[:, 0],
                           self.posterior_buoys[:, 1],
                           color=buoy_post_color,
                           marker='+',
                           s=100,
                           label=f'Estimated buoys, RMSE: {buoy_rmse:.2f}')

            # Plot prior and posterior buoy positions for offline processing
            else:
                for ind_buoy in range(self.n_buoys):
                    # buoys can be plotted to show the clustering results
                    if self.buoy2cluster[ind_buoy] == -1:
                        current_color = 'k'
                    else:
                        cluster_num = self.buoy2cluster[ind_buoy]
                        current_color = self.colors[cluster_num % len(self.colors)]

                    # Plot buoy priors
                    ax.scatter(self.buoy_priors[ind_buoy, 0],
                               self.buoy_priors[ind_buoy, 1],
                               color=current_color)

                    # Plot buoy posteriors
                    ax.scatter(self.posterior_buoys[ind_buoy, 0],
                               self.posterior_buoys[ind_buoy, 1],
                               color=current_color,
                               marker='+',
                               s=100)

        # ===== Plot ropes =====
        if self.rope_buoy_ind is not None and len(self.rope_buoy_ind) > 0 and plot_rope_lines:
            for rope in self.rope_buoy_ind:
                if len(rope) != 2:
                    continue
                rope_start_ind = int(rope[0])
                rope_end_ind = int(rope[1])

                x1, y1 = self.posterior_buoys[rope_start_ind, :2]
                x2, y2 = self.posterior_buoys[rope_end_ind, :2]

                ax.plot([x1, x2], [y1, y2], color=self.rope_color)

        # Plot the posterior poses
        ax.scatter(self.posterior_poses[:, 0], self.posterior_poses[:, 1], color='g', label='Final estimated poses')

        if plot_rope_detects and self.n_rope_detects > 0:
            ax.scatter(self.posterior_rope_detects[:, 0], self.posterior_rope_detects[:, 1], color='gray',
                       label='Rope detections')

        if self.corresponding_detections is not None:
            rope_errors = analyze_slam.calculate_distances(self.corresponding_detections[:, :2],
                                                           self.posterior_rope_detects[:, :2])

            rope_rmse = np.sqrt(np.mean(rope_errors ** 2))

            label_flag = True  # Only want to add a single label for all correspondence lines
            for start, end in zip(self.corresponding_detections, self.posterior_rope_detects):
                x_vals = [start[0], end[0]]
                y_vals = [start[1], end[1]]
                if label_flag:  # only label the first line segment
                    ax.plot(x_vals, y_vals, color='orange', label=f'Rope detection error, RMSE: {rope_rmse:.2f}')
                    label_flag = False
                else:
                    ax.plot(x_vals, y_vals, color='orange')

        ax.legend(fontsize=self.legend_size)
        plt.show()

        # if self.file_path is not None:
        #     plt.savefig(self.file_path + "fig/final.png", dpi=300)

    def visualize_online(self, plot_dr=False, plot_final=False, plot_buoy=True, plot_correspondence=False):
        """
        Visualize the online estimate compared to the final estimate
        """

        print("Analysis: visualize_online")

        # Check if Optimization has occurred
        if self.current_estimate is None:
            print('Need to perform optimization before it can be printed!')
            return

        # ===== Matplotlip options =====
        fig, ax = plt.subplots()
        ax.set_aspect('equal')
        plt.title(f'Online Estimate', fontsize=self.title_size)
        plt.xlabel('x [m]', fontsize=self.label_size)
        plt.ylabel('y [m]', fontsize=self.label_size)
        plt.axis(self.plot_limits)
        plt.grid(True)

        # ===== Plot dead reckoning =====
        if plot_dr:
            ax.scatter(self.dr_poses[:, 0],
                       self.dr_poses[:, 1],
                       color=self.dr_color,
                       label='Dead reckoning')

        # ===== Plot correspondence =====
        # This will plot a line between the online and final estimates
        if plot_correspondence:
            for start, end in zip(self.online_poses[:, :2], self.posterior_poses[:, :2]):
                x_vals = [start[0], end[0]]
                y_vals = [start[1], end[1]]
                ax.plot(x_vals, y_vals, color='orange')

        # ===== Plot the final estimated poses =====
        if plot_final:
            ax.scatter(self.posterior_poses[:, 0], self.posterior_poses[:, 1],
                       color=self.post_color, label='Final estimate')

        # ===== Plot the final estimated poses =====
        ax.scatter(self.online_poses[:, 0], self.online_poses[:, 1],
                   color=self.online_color, label='Online estimate')

        # ===== Plot buoys w/ cluster colors =====
        if plot_buoy and self.n_buoys > 0:
            # TODO: Improve visualizations for online slam
            # Plot prior and posterior buoy positions for online processing
            if self.buoy2cluster is None:
                buoy_prior_color = 'k'
                buoy_post_color = self.post_color

                # Plot buoy priors
                ax.scatter(self.buoy_priors[:, 0],
                           self.buoy_priors[:, 1],
                           color=buoy_prior_color,
                           label='Prior buoys')

                # Plot buoy posteriors
                ax.scatter(self.posterior_buoys[:, 0],
                           self.posterior_buoys[:, 1],
                           color=buoy_post_color,
                           marker='+',
                           s=75,
                           label='Estimated buoys')

            # Plot prior and posterior buoy positions for offline processing
            else:
                for ind_buoy in range(self.n_buoys):
                    # buoys can be plotted to show the clustering results
                    if self.buoy2cluster[ind_buoy] == -1:
                        current_color = 'k'
                    else:
                        cluster_num = self.buoy2cluster[ind_buoy]
                        current_color = self.colors[cluster_num % len(self.colors)]

                    # Plot buoy priors
                    ax.scatter(self.buoy_priors[ind_buoy, 0],
                               self.buoy_priors[ind_buoy, 1],
                               color=current_color)

                    # Plot buoy posteriors
                    ax.scatter(self.posterior_buoys[ind_buoy, 0],
                               self.posterior_buoys[ind_buoy, 1],
                               color=current_color,
                               marker='+',
                               s=75)

        # ===== Plot ropes =====
        # see visualizing_posterior() for example

        # ===== Plot rope detections =====
        # see visualizing_posterior() for example

        ax.legend(fontsize=self.legend_size)
        plt.show()

    def plot_error_positions(self):
        """
        Plots the error between:
        - dr and final
        - online and final
        :return:
        """

        print("Analysis: plot_error_positions")

        dr_error = analyze_slam.calculate_distances(self.dr_poses[:, :2], self.posterior_poses[:, :2])
        online_error = analyze_slam.calculate_distances(self.online_poses[:, :2], self.posterior_poses[:, :2])

        print(f"shape: {online_error.shape}")

        dr_rmse = np.sqrt(np.mean(dr_error ** 2))
        online_rmse = np.sqrt(np.mean(online_error ** 2))

        # Create a plot
        plt.figure()

        # Plot squared error
        plt.plot(dr_error, label=f'DR error, RMSE: {dr_rmse:.2f}', color=self.dr_color)
        plt.plot(online_error, label=f'Online error, RMSE: {online_rmse:.2f}', color=self.online_color)

        # Add labels and title
        plt.xlabel('Poses', fontsize=self.label_size)
        plt.ylabel('Error [m]', fontsize=self.label_size)
        plt.title('Error Comparison', fontsize=self.title_size)
        plt.legend(fontsize=self.legend_size)

        # Show the plot
        plt.grid(True)
        plt.show()

        data = np.vstack((dr_error, online_error))
        np.savetxt(self.file_path + 'dr_online_error.csv', data, delimiter=',')

    def show_graph_2d(self, label, show_final=True, show_dr=True):
        """

        """
        # Check that the graph is has initial and estimated values
        if self.current_estimate is None:
            print('Perform optimization before it can be graphed')
            return
        if self.initial_estimate is None:
            print('Initialize estimate before it can be graphed')
            return

        # Select which values to graph
        if show_final:
            values = self.current_estimate
        else:
            values = self.initial_estimate

        # ===== Unpack the factor graph using networkx =====
        # Initialize network
        G = nx.Graph()

        # Add the raw DR poses to the graph
        if show_dr:
            for dr_i, dr_pose in enumerate(self.dr_poses):
                pos = (dr_pose[0], dr_pose[1])
                G.add_node(dr_i, pos=pos, color='red')

        for i in range(self.graph.size()):
            factor = self.graph.at(i)
            for key_id, key in enumerate(factor.keys()):
                # Test if key corresponds to a pose
                if key in self.x.values():
                    pos = (values.atPose2(key).x(), values.atPose2(key).y())
                    G.add_node(key, pos=pos, color='green')

                # keys of nodes corresponding to buoy detections
                elif self.b is not None and key in self.b.values():
                    pos = (values.atPoint2(key)[0], values.atPoint2(key)[1])

                    # Set color according to clustering
                    if self.buoy2cluster is None:
                        node_color = 'black'
                    else:
                        # Find the buoy index -> cluster index -> cluster color
                        buoy_id = list(self.b.values()).index(key)
                        cluster_id = self.buoy2cluster[buoy_id]
                        # A negative cluster id indicates that the buoy was not assigned a cluster
                        if cluster_id < 0:
                            node_color = 'black'
                        else:
                            node_color = self.colors[cluster_id % len(self.colors)]
                    G.add_node(key, pos=pos, color=node_color)

                # keys of nodes corresponding to rope detections
                elif self.r is not None and key in self.r.values():
                    pos = (values.atPoint2(key)[0], values.atPoint2(key)[1])
                    node_color = 'gray'
                    G.add_node(key, pos=pos, color=node_color)

                else:
                    print('There was a problem with a factor not corresponding to an available key')

                # Add edges that represent binary factor: Odometry or detection
                # This does not plot the edges that involve a rope detection node
                for key_2_id, key_2 in enumerate(factor.keys()):
                    if key != key_2 and key_id < key_2_id:
                        # detections will have key corresponding to a landmark
                        if self.b is not None and (key in self.b.values() or key_2 in self.b.values()):
                            G.add_edge(key, key_2, color='blue')
                        elif self.r is not None and (key not in self.r.values() and key_2 not in self.r.values()):
                            G.add_edge(key, key_2, color='red')

        # ===== Plot the graph using matplotlib =====
        # Matplotlib options
        fig_x_ticks = np.arange(self.plot_limits[0], self.plot_limits[1] + 1, self.x_tick)
        fig_y_ticks = np.arange(self.plot_limits[2], self.plot_limits[3] + 1, self.y_tick)
        fig, ax = plt.subplots()
        plt.title(f'Factor Graph\n{label}\n')
        ax.set_aspect('equal', 'box')
        plt.axis(self.plot_limits)
        plt.grid(True)

        # Networkx Options
        pos = nx.get_node_attributes(G, 'pos')
        e_colors = nx.get_edge_attributes(G, 'color').values()
        n_colors = nx.get_node_attributes(G, 'color').values()
        options = {'node_size': 25, 'width': 3, 'with_labels': False}

        # Plot
        nx.draw_networkx(G, pos, edge_color=e_colors, node_color=n_colors, **options)

        # Wasn't plotting
        plt.xticks(fig_x_ticks)
        plt.yticks(fig_y_ticks)

        plt.xlabel(fig_x_ticks)
        plt.ylabel(fig_y_ticks)

        plt.xlabel('X-axis')
        plt.ylabel('Y-axis')

        plt.show()

    def visualize_clustering(self):
        # ===== Plot detected clusters =====
        fig, ax = plt.subplots()
        plt.title(f'Clusters\n{self.n_clusters} Detected')
        ax.set_aspect('equal', 'box')
        plt.axis(self.plot_limits)
        plt.grid(True)

        for cluster in range(self.n_clusters):
            inds = self.detection_clusterings == cluster
            ax.scatter(self.detections_graph[inds, 0],
                       self.detections_graph[inds, 1],
                       color=self.colors[cluster % len(self.colors)])

        plt.show()

        # ===== Plot true buoy locations w/ cluster means ====
        fig, ax = plt.subplots()
        plt.title('Buoys\nTrue buoy positions and associations\ncluster means')
        ax.set_aspect('equal', 'box')
        plt.axis(self.plot_limits)
        plt.grid(True)

        for ind_buoy in range(self.n_buoys):
            cluster_num = self.buoy2cluster[ind_buoy]  # landmark_associations[ind_landmark]
            if cluster_num == -1:
                current_color = 'k'
            else:
                current_color = self.colors[cluster_num % len(self.colors)]
            # not all buoys have an associated have an associated cluster
            if cluster_num >= 0:
                ax.scatter(self.cluster_model.means_[cluster_num, 0],
                           self.cluster_model.means_[cluster_num, 1],
                           color=current_color,
                           marker='+',
                           s=75)

            ax.scatter(self.buoy_priors[ind_buoy, 0],
                       self.buoy_priors[ind_buoy, 1],
                       color=current_color)

        plt.show()
        return

    # Error metric methods
    def show_error(self):
        # Find the errors between gt<->dr and gt<->post
        dr_error = calc_pose_error(self.dr_poses, self.gt_poses)
        post_error = calc_pose_error(self.posterior_poses, self.gt_poses)

        # Calculate MSE
        dr_mse_error = np.square(dr_error).mean(0)
        post_mse_error = np.square(post_error).mean(0)

        # ===== Plot =====
        fig, (ax_x, ax_y, ax_t) = plt.subplots(1, 3)
        # X error
        ax_x.plot(dr_error[:, 0], self.dr_color, label='Dead reckoning')
        ax_x.plot(post_error[:, 0], self.post_color, label='Posterior')
        ax_x.title.set_text(f'X Error\nD.R. MSE: {dr_mse_error[0]:.4f}\n Posterior MSE: {post_mse_error[0]:.4f}')
        ax_x.legend()
        # Y error
        ax_y.plot(dr_error[:, 1], self.dr_color, label='Dead reckoning')
        ax_y.plot(post_error[:, 1], self.post_color, label='Posterior')
        ax_y.title.set_text(f'Y Error\nD.R. MSE: {dr_mse_error[1]:.4f}\n Posterior MSE: {post_mse_error[1]:.4f}')
        ax_y.legend()
        # Theta error
        ax_t.plot(dr_error[:, 2], self.dr_color, label='Dead reckoning')
        ax_t.plot(post_error[:, 2], self.post_color, label='Posterior')
        ax_t.title.set_text(f'Theta Error\nD.R. MSE: {dr_mse_error[2]:.4f}\n Posterior MSE: {post_mse_error[2]:.4f}')
        ax_t.legend()

        plt.show()

    def show_buoy_info(self):
        """
        Plots associations and distances of buoy detections
        :return:
        """
        if self.buoy_detection_info is None:
            return

        associations = self.buoy_detection_info[:, 0]
        e_distances = self.buoy_detection_info[:, 1]
        m_distances = self.buoy_detection_info[:, 2]

        true_associations = np.array((3, -1, 2,
                                      0, 5,
                                      4, 1,
                                      4,
                                      3, -1, 2))

        print(f"Associations: {associations}")
        print(f"True associations: {true_associations}")

        # ===== Plot =====
        fig, (ax_da, ax_e_dist, ax_m_dist) = plt.subplots(1, 3)
        # Data associations
        ax_da.plot(associations)
        ax_da.plot(true_associations, color='green', label='Truth')
        ax_da.set_title('Data associations')
        ax_da.legend()

        # Euclidean distances
        ax_e_dist.set_title('Euclidean distances')
        ax_e_dist.plot(e_distances, label='Euclidean distances')
        # plot threshold
        if self.da_distance_threshold > 0:
            ax_e_dist.axhline(self.da_distance_threshold, color='red', linestyle='--', linewidth=1, label='Threshold')

        # Mahalanobis distances
        ax_m_dist.set_title('Mahalanobis distances')
        ax_m_dist.plot(m_distances, label='Mahalanobis distances')
        # plot threshold
        if self.da_m_distance_threshold > 0:
            ax_m_dist.axhline(self.da_m_distance_threshold, color='red', linestyle='--', linewidth=1, label='Threshold')

        plt.show()

    # def print_residuals(self):
    #     # Print residuals
    #     # Print residuals
    #     return
    #     for factor_key in self.r.values():
    #         factor_key_to_access = gtsam.Key(factor_key)
    #         factor = self.graph.at(factor_key_to_access)
    #         factor_residual = factor.error(self.current_estimate)
    #         print("Factor Key:", factor_key)
    #         print("At: ", factor_key_to_access)
    #         print("Factor:", factor)
    #         print("Residual:", factor_residual)

    def calculate_corresponding_points(self, debug=False):
        """
        This method finds the closest point of each rope detection to linearly fit rope, the estimated buoy positions
        are used to define the rope line segments.

        :return:
        """

        if self.n_rope_detects == 0 or self.n_ropes == 0:
            print("Unable to calc corresponding points")
            return

        self.corresponding_detections = np.zeros((self.n_rope_detects, 2))
        self.corresponding_distances = np.zeros(self.n_rope_detects)

        for detect_i in range(self.n_rope_detects):
            detection = [self.posterior_rope_detects[detect_i, 0], self.posterior_rope_detects[detect_i, 1]]
            point = None
            distance = np.inf
            for rope in self.rope_buoy_ind:
                if len(rope) != 2:
                    continue
                rope_start_ind = int(rope[0])
                rope_end_ind = int(rope[1])

                x1, y1 = self.posterior_buoys[rope_start_ind, :2]
                x2, y2 = self.posterior_buoys[rope_end_ind, :2]

                cur_point, cur_dist = self.closest_point_distance_to_line_segment([x1, y1], [x2, y2], detection)

                if cur_dist < distance:
                    distance = cur_dist
                    point = cur_point

            if point is not None:
                self.corresponding_detections[detect_i, :] = point
                self.corresponding_distances[detect_i] = distance

        if debug:
            print("DEBUG: calculate_corresponding_points")
            print(self.corresponding_detections)

    # Utility static methods
    @staticmethod
    def ceiling_division(n, d):
        return -(n // -d)

    @staticmethod
    def closest_point_distance_to_line_segment(A, B, P):
        """

        :param A: [x, y] start of line segment
        :param B: [x, y] end of line segment
        :param P: [x, y] point of interest
        :return:
        """
        ABx = B[0] - A[0]
        ABy = B[1] - A[1]
        APx = P[0] - A[0]
        APy = P[1] - A[1]

        dot_product = ABx * APx + ABy * APy
        length_squared_AB = ABx * ABx + ABy * ABy

        t = dot_product / length_squared_AB

        if t < 0:
            Qx, Qy = A[0], A[1]
        elif t > 1:
            Qx, Qy = B[0], B[1]
        else:
            Qx = A[0] + t * ABx
            Qy = A[1] + t * ABy

        QPx = P[0] - Qx
        QPy = P[1] - Qy

        distance = math.sqrt(QPx * QPx + QPy * QPy)

        return [Qx, Qy], distance

    @staticmethod
    def calculate_distances(array1, array2):
        # Check if arrays have the same number of points
        if array1.shape != array2.shape:
            print("Size mismatch between the arrays.")
            return None

        # Calculate Euclidean distances
        distances = np.sqrt(np.sum((array1 - array2) ** 2, axis=1))

        return distances<|MERGE_RESOLUTION|>--- conflicted
+++ resolved
@@ -1508,10 +1508,6 @@
                         else:
                             self.graph.add(x_r_range_bearing_factor)
 
-<<<<<<< HEAD
-                # Check if the enough rope detections have been accumulated
-                if self.rope_batch_current_size >= self.rope_batch_size != 0:
-=======
                 # Rope detections are added Using three methods
                 # (1) Individually -> self.rope_batch_size <= 0
                 # (2) Batches of specified number -> self.rope_batch_size > 0
@@ -1521,7 +1517,6 @@
 
                 # Method 2 - Check if the specified number of rope detections have been accumulated
                 if self.rope_batch_current_size >= self.rope_batch_size and not self.rope_batch_by_line:
->>>>>>> 8dc5180f
                     print('Starting Rope Batch Update')
                     if self.verbose_graph_rope_batching:
                         print(f"Initial estimates: {len(self.rope_batch_initial_estimates)}")
